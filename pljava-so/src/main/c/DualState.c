--- conflicted
+++ resolved
@@ -63,34 +63,6 @@
 								   s_DualState_cleanEnqueuedInstances);
 }
 
-<<<<<<< HEAD
-=======
-/*
- * Called when the lifespan/scope of a particular PG resource owner is about to
- * expire, to make the associated DualState objects inaccessible from Java. As
- * described in DualState.java, the argument will often be a PG ResourceOwner
- * (when this function is called by resourceReleaseCB), but pointers to other
- * structures can also be used (such a pointer clearly can't be confused with a
- * ResourceOwner existing at the same time). In PG 9.5+, it could be a
- * MemoryContext, with a MemoryContextCallback established to call this
- * function. For items whose scope is limited to a single PL/Java function
- * invocation, this can be a pointer to the Invocation.
- */
-void pljava_DualState_nativeRelease(void *ro)
-{
-	/*
-	 * This static assertion does not need to be in every file that uses
-	 * PointerGetJLong, but it should be somewhere once, so here it is.
-	 */
-	StaticAssertStmt(sizeof (uintptr_t) <= sizeof (jlong),
-					 "uintptr_t will not fit in jlong on this platform");
-
-	JNI_callStaticVoidMethodLocked(s_DualState_class,
-								   s_DualState_resourceOwnerRelease,
-								   PointerGetJLong(ro));
-}
-
->>>>>>> ed47d4db
 void pljava_DualState_initialize(void)
 {
 	jclass clazz;
@@ -383,11 +355,9 @@
 	JNIEnv* env, jobject _this, jlong pointer)
 {
 	BEGIN_NATIVE_NO_ERRCHECK
-	Ptr2Long p2l;
-	p2l.longVal = pointer;
 	PG_TRY();
 	{
-		SPI_freetuptable(p2l.ptrVal);
+		SPI_freetuptable(JLongGet(SPITupleTable *, pointer));
 	}
 	PG_CATCH();
 	{
@@ -458,13 +428,11 @@
  */
 JNIEXPORT void JNICALL
 Java_org_postgresql_pljava_internal_DualState_00024SingleDeleteGlobalRefP__1deleteGlobalRefP(
-	JNIEnv* env, jobject _this, jlong refp)
-{
-	Ptr2Long p2l;
-	jobject ref;
-	p2l.longVal = refp;
-	ref = *(jobject *)p2l.ptrVal;
-	*(jobject *)p2l.ptrVal = NULL;
+	JNIEnv* env, jobject _this, jlong jrefp)
+{
+	jobject *refp = JLongGet(jobject *, jrefp);
+	jobject ref = *refp;
+	*refp = NULL;
 	/* no call into PostgreSQL here, just one simple JNI operation */
 	(*env)->DeleteGlobalRef(env, ref);
 }