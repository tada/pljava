/*
<<<<<<< HEAD
 * Copyright (c) 2004-2022 Tada AB and other contributors, as listed below.
=======
 * Copyright (c) 2004-2025 Tada AB and other contributors, as listed below.
>>>>>>> ed47d4db
 *
 * All rights reserved. This program and the accompanying materials
 * are made available under the terms of the The BSD 3-Clause License
 * which accompanies this distribution, and is available at
 * http://opensource.org/licenses/BSD-3-Clause
 *
 * Contributors:
 *   Tada AB
 *   Chapman Flack
 *
 * @author Thomas Hallgren
 */
#include <postgres.h>
#include <access/heapam.h>
#include "org_postgresql_pljava_internal_TriggerData.h"
#include "pljava/Invocation.h"
#include "pljava/DualState.h"
#include "pljava/Exception.h"
#include "pljava/type/Type_priv.h"
#include "pljava/type/String.h"
#include "pljava/type/TriggerData.h"
#include "pljava/type/Tuple.h"
#include "pljava/type/TupleDesc.h"
#include "pljava/type/Relation.h"

static jclass    s_TriggerData_class;
static jmethodID s_TriggerData_init;
static jmethodID s_TriggerData_getTriggerReturnTuple;

jobject pljava_TriggerData_create(TriggerData* triggerData)
{
<<<<<<< HEAD
	Ptr2Long p2ltd;

	if ( NULL == triggerData )
		return NULL;

	p2ltd.longVal = 0L;
	p2ltd.ptrVal = triggerData;

	return JNI_newObjectLocked(
			s_TriggerData_class,
			s_TriggerData_init,
			p2ltd.longVal);
=======
	if ( NULL == triggerData )
		return NULL;

	return JNI_newObjectLocked(
			s_TriggerData_class,
			s_TriggerData_init,
			pljava_DualState_key(),
			PointerGetJLong(currentInvocation),
			PointerGetJLong(triggerData));
>>>>>>> ed47d4db
}

HeapTuple pljava_TriggerData_getTriggerReturnTuple(jobject jtd, bool* wasNull)
{
	HeapTuple ret = 0;
	jlong jht = JNI_callLongMethod(jtd, s_TriggerData_getTriggerReturnTuple);
	if(jht != 0)
		ret = heap_copytuple(JLongGet(HeapTuple, jht));/* unconditional copy? */
	else
		*wasNull = true;
	return ret;
}

/* Make this datatype available to the postgres system.
 */
void pljava_TriggerData_initialize(void)
{
	TypeClass cls;
	jclass jcls;
	JNINativeMethod methods[] =
	{
		{
		"_getRelation",
	  	"(J)Lorg/postgresql/pljava/internal/Relation;",
	  	Java_org_postgresql_pljava_internal_TriggerData__1getRelation
		},
		{
		"_getTriggerTuple",
		"(J)Lorg/postgresql/pljava/internal/Tuple;",
		Java_org_postgresql_pljava_internal_TriggerData__1getTriggerTuple
		},
		{
		"_getNewTuple",
		"(J)Lorg/postgresql/pljava/internal/Tuple;",
		Java_org_postgresql_pljava_internal_TriggerData__1getNewTuple
		},
		{
		"_getArguments",
	  	"(J)[Ljava/lang/String;",
	  	Java_org_postgresql_pljava_internal_TriggerData__1getArguments
		},
		{
		"_getName",
	  	"(J)Ljava/lang/String;",
	  	Java_org_postgresql_pljava_internal_TriggerData__1getName
		},
		{
		"_isFiredAfter",
	  	"(J)Z",
	  	Java_org_postgresql_pljava_internal_TriggerData__1isFiredAfter
		},
		{
		"_isFiredBefore",
	  	"(J)Z",
	  	Java_org_postgresql_pljava_internal_TriggerData__1isFiredBefore
		},
		{
		"_isFiredForEachRow",
	  	"(J)Z",
	  	Java_org_postgresql_pljava_internal_TriggerData__1isFiredForEachRow
		},
		{
		"_isFiredForStatement",
	  	"(J)Z",
	  	Java_org_postgresql_pljava_internal_TriggerData__1isFiredForStatement
		},
		{
		"_isFiredByDelete",
	  	"(J)Z",
	  	Java_org_postgresql_pljava_internal_TriggerData__1isFiredByDelete
		},
		{
		"_isFiredByInsert",
	  	"(J)Z",
	  	Java_org_postgresql_pljava_internal_TriggerData__1isFiredByInsert
		},
		{
		"_isFiredByUpdate",
	  	"(J)Z",
	  	Java_org_postgresql_pljava_internal_TriggerData__1isFiredByUpdate
		},
		{ 0, 0, 0 }
	};

	jcls = PgObject_getJavaClass("org/postgresql/pljava/internal/TriggerData");
	PgObject_registerNatives2(jcls, methods);

	s_TriggerData_init = PgObject_getJavaMethod(jcls, "<init>", "(J)V");
	s_TriggerData_getTriggerReturnTuple = PgObject_getJavaMethod(
		jcls, "getTriggerReturnTuple", "()J");
	s_TriggerData_class = JNI_newGlobalRef(jcls);
	JNI_deleteLocalRef(jcls);

	/* Use interface name for signatures.
	 */
	cls = TypeClass_alloc("type.TriggerData");
	cls->JNISignature   = "Lorg/postgresql/pljava/TriggerData;";
	cls->javaTypeName   = "org.postgresql.pljava.TriggerData";
	Type_registerType("org.postgresql.pljava.TriggerData", TypeClass_allocInstance(cls, InvalidOid));
}

/****************************************
 * JNI methods
 ****************************************/

/*
 * Class:     org_postgresql_pljava_TriggerData
 * Method:    _getRelation
 * Signature: (J)Lorg/postgresql/pljava/internal/Relation;
 */
JNIEXPORT jobject JNICALL
Java_org_postgresql_pljava_internal_TriggerData__1getRelation(JNIEnv* env, jclass clazz, jlong _this)
{
	jobject result = 0;
	TriggerData* self = JLongGet(TriggerData *, _this);
	if(self != 0)
	{
		BEGIN_NATIVE
		result = pljava_Relation_create(self->tg_relation);
		END_NATIVE
	}
	return result;
}

/*
 * Class:     org_postgresql_pljava_TriggerData
 * Method:    _getTriggerTuple
 * Signature: (J)Lorg/postgresql/pljava/internal/Tuple;
 */
JNIEXPORT jobject JNICALL
Java_org_postgresql_pljava_internal_TriggerData__1getTriggerTuple(JNIEnv* env, jclass clazz, jlong _this)
{
	jobject result = 0;
	TriggerData* self = JLongGet(TriggerData *, _this);
	if(self != 0)
	{
		BEGIN_NATIVE
		result = pljava_Tuple_create(self->tg_trigtuple);
		END_NATIVE
	}
	return result;
}

/*
 * Class:     org_postgresql_pljava_TriggerData
 * Method:    _getNewTuple
 * Signature: (J)Lorg/postgresql/pljava/internal/Tuple;
 */
JNIEXPORT jobject JNICALL
Java_org_postgresql_pljava_internal_TriggerData__1getNewTuple(JNIEnv* env, jclass clazz, jlong _this)
{
	jobject result = 0;
	TriggerData* self = JLongGet(TriggerData *, _this);
	if(self != 0)
	{
		BEGIN_NATIVE
		result = pljava_Tuple_create(self->tg_newtuple);
		END_NATIVE
	}
	return result;
}

/*
 * Class:     org_postgresql_pljava_TriggerData
 * Method:    _getArguments
 * Signature: (J)[Ljava/lang/String;
 */
JNIEXPORT jobjectArray JNICALL
Java_org_postgresql_pljava_internal_TriggerData__1getArguments(JNIEnv* env, jclass clazz, jlong _this)
{
	jobjectArray result = 0;
	TriggerData* self = JLongGet(TriggerData *, _this);
	if(self != 0)
	{
		char** cpp;
		jint idx;

		BEGIN_NATIVE
		Trigger* tg = self->tg_trigger;
		jint nargs = (jint)tg->tgnargs;
		result = JNI_newObjectArray(nargs, s_String_class, 0);
		cpp = tg->tgargs;
		for(idx = 0; idx < nargs; ++idx)
		{
			jstring js = String_createJavaStringFromNTS(cpp[idx]);
			JNI_setObjectArrayElement(result, idx, js);
			JNI_deleteLocalRef(js);
		}
		END_NATIVE
	}
	return result;
}

/*
 * Class:     org_postgresql_pljava_TriggerData
 * Method:    _getName
 * Signature: (J)Ljava/lang/String;
 */
JNIEXPORT jstring JNICALL
Java_org_postgresql_pljava_internal_TriggerData__1getName(JNIEnv* env, jclass clazz, jlong _this)
{
	jstring result = 0;
	TriggerData* self = JLongGet(TriggerData *, _this);
	if(self != 0)
	{
		BEGIN_NATIVE
		result = String_createJavaStringFromNTS(self->tg_trigger->tgname);
		END_NATIVE
	}
	return result;
}

/*
 * Class:     org_postgresql_pljava_TriggerData
 * Method:    _isFiredAfter
 * Signature: (J)Z
 */
JNIEXPORT jboolean JNICALL
Java_org_postgresql_pljava_internal_TriggerData__1isFiredAfter(JNIEnv* env, jclass clazz, jlong _this)
{
	jboolean result = JNI_FALSE;
	TriggerData* self = JLongGet(TriggerData *, _this);
	if(self != 0)
		result = (jboolean)TRIGGER_FIRED_AFTER(self->tg_event);
	return result;
}

/*
 * Class:     org_postgresql_pljava_TriggerData
 * Method:    _isFiredBefore
 * Signature: (J)Z
 */
JNIEXPORT jboolean JNICALL
Java_org_postgresql_pljava_internal_TriggerData__1isFiredBefore(JNIEnv* env, jclass clazz, jlong _this)
{
	jboolean result = JNI_FALSE;
	TriggerData* self = JLongGet(TriggerData *, _this);
	if(self != 0)
		result = (jboolean)TRIGGER_FIRED_BEFORE(self->tg_event);
	return result;
}

/*
 * Class:     org_postgresql_pljava_TriggerData
 * Method:    _isFiredForEachRow
 * Signature: (J)Z
 */
JNIEXPORT jboolean JNICALL
Java_org_postgresql_pljava_internal_TriggerData__1isFiredForEachRow(JNIEnv* env, jclass clazz, jlong _this)
{
	jboolean result = JNI_FALSE;
	TriggerData* self = JLongGet(TriggerData *, _this);
	if(self != 0)
		result = (jboolean)TRIGGER_FIRED_FOR_ROW(self->tg_event);
	return result;
}

/*
 * Class:     org_postgresql_pljava_TriggerData
 * Method:    _isFiredForStatement
 * Signature: (J)Z
 */
JNIEXPORT jboolean JNICALL
Java_org_postgresql_pljava_internal_TriggerData__1isFiredForStatement(JNIEnv* env, jclass clazz, jlong _this)
{
	jboolean result = JNI_FALSE;
	TriggerData* self = JLongGet(TriggerData *, _this);
	if(self != 0)
		result = (jboolean)TRIGGER_FIRED_FOR_STATEMENT(self->tg_event);
	return result;
}

/*
 * Class:     org_postgresql_pljava_TriggerData
 * Method:    _isFiredByDelete
 * Signature: (J)Z
 */
JNIEXPORT jboolean JNICALL
Java_org_postgresql_pljava_internal_TriggerData__1isFiredByDelete(JNIEnv* env, jclass clazz, jlong _this)
{
	jboolean result = JNI_FALSE;
	TriggerData* self = JLongGet(TriggerData *, _this);
	if(self != 0)
		result = (jboolean)TRIGGER_FIRED_BY_DELETE(self->tg_event);
	return result;
}

/*
 * Class:     org_postgresql_pljava_TriggerData
 * Method:    _isFiredByInsert
 * Signature: (J)Z
 */
JNIEXPORT jboolean JNICALL
Java_org_postgresql_pljava_internal_TriggerData__1isFiredByInsert(JNIEnv* env, jclass clazz, jlong _this)
{
	jboolean result = JNI_FALSE;
	TriggerData* self = JLongGet(TriggerData *, _this);
	if(self != 0)
		result = (jboolean)TRIGGER_FIRED_BY_INSERT(self->tg_event);
	return result;
}

/*
 * Class:     org_postgresql_pljava_TriggerData
 * Method:    _isFiredByUpdate
 * Signature: (J)Z
 */
JNIEXPORT jboolean JNICALL
Java_org_postgresql_pljava_internal_TriggerData__1isFiredByUpdate(JNIEnv* env, jclass clazz, jlong _this)
{
	jboolean result = JNI_FALSE;
	TriggerData* self = JLongGet(TriggerData *, _this);
	if(self != 0)
		result = (jboolean)TRIGGER_FIRED_BY_UPDATE(self->tg_event);
	return result;
}<|MERGE_RESOLUTION|>--- conflicted
+++ resolved
@@ -1,9 +1,5 @@
 /*
-<<<<<<< HEAD
- * Copyright (c) 2004-2022 Tada AB and other contributors, as listed below.
-=======
  * Copyright (c) 2004-2025 Tada AB and other contributors, as listed below.
->>>>>>> ed47d4db
  *
  * All rights reserved. This program and the accompanying materials
  * are made available under the terms of the The BSD 3-Clause License
@@ -35,30 +31,13 @@
 
 jobject pljava_TriggerData_create(TriggerData* triggerData)
 {
-<<<<<<< HEAD
-	Ptr2Long p2ltd;
-
 	if ( NULL == triggerData )
 		return NULL;
-
-	p2ltd.longVal = 0L;
-	p2ltd.ptrVal = triggerData;
 
 	return JNI_newObjectLocked(
 			s_TriggerData_class,
 			s_TriggerData_init,
-			p2ltd.longVal);
-=======
-	if ( NULL == triggerData )
-		return NULL;
-
-	return JNI_newObjectLocked(
-			s_TriggerData_class,
-			s_TriggerData_init,
-			pljava_DualState_key(),
-			PointerGetJLong(currentInvocation),
 			PointerGetJLong(triggerData));
->>>>>>> ed47d4db
 }
 
 HeapTuple pljava_TriggerData_getTriggerReturnTuple(jobject jtd, bool* wasNull)
