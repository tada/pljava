/*
<<<<<<< HEAD
 * Copyright (c) 2004-2023 Tada AB and other contributors, as listed below.
=======
 * Copyright (c) 2004-2025 Tada AB and other contributors, as listed below.
>>>>>>> ed47d4db
 *
 * All rights reserved. This program and the accompanying materials
 * are made available under the terms of the The BSD 3-Clause License
 * which accompanies this distribution, and is available at
 * http://opensource.org/licenses/BSD-3-Clause
 *
 * Contributors:
 *   Tada AB
 *   Chapman Flack
 */
#include <postgres.h>
#include <executor/spi.h>
#include <funcapi.h>

#include "org_postgresql_pljava_internal_TupleDesc.h"
#include "pljava/Backend.h"
#include "pljava/DualState.h"
#include "pljava/Exception.h"
#include "pljava/Function.h"
#include "pljava/type/Type_priv.h"
#include "pljava/type/String.h"
#include "pljava/type/Tuple.h"
#include "pljava/type/TupleDesc.h"
#include "pljava/type/Oid.h"

static jclass    s_TupleDesc_class;
static jmethodID s_TupleDesc_init;

/*
 * org.postgresql.pljava.TupleDesc type.
 * This makes a non-reference-counted copy in JavaMemoryContext of the supplied
 * TupleDesc, which will be freed later when Java code calls the native method
 * _free(). Therefore the caller is done with its TupleDesc when this returns.
 */
jobject pljava_TupleDesc_create(TupleDesc td)
{
	jobject jtd = 0;
	if(td != 0)
	{
		MemoryContext curr = MemoryContextSwitchTo(JavaMemoryContext);
		jtd = pljava_TupleDesc_internalCreate(td);
		MemoryContextSwitchTo(curr);
	}
	return jtd;
}

jobject pljava_TupleDesc_internalCreate(TupleDesc td)
{
	jobject jtd;

	td = CreateTupleDescCopyConstr(td);
<<<<<<< HEAD
	tdH.longVal = 0L; /* ensure that the rest is zeroed out */
	tdH.ptrVal = td;
	jtd = JNI_newObjectLocked(s_TupleDesc_class, s_TupleDesc_init,
		tdH.longVal, (jint)td->natts);
=======
	/*
	 * Passing (jlong)0 as the ResourceOwner means this will never be matched by a
	 * nativeRelease call; that's appropriate (for now) as the TupleDesc copy is
	 * being made into JavaMemoryContext, which never gets reset, so only
	 * unreachability from the Java side will free it.
	 * XXX what about invalidating if DDL alters the column layout?
	 */
	jtd = JNI_newObjectLocked(s_TupleDesc_class, s_TupleDesc_init,
		pljava_DualState_key(), (jlong)0, PointerGetJLong(td), (jint)td->natts);
>>>>>>> ed47d4db
	return jtd;
}

/*
 * Returns NULL if an exception has been thrown for an invalid attribute index
 * (caller should expeditiously return), otherwise the Type for the column data
 * (the one representing the boxing Object type, in the primitive case).
 */
Type pljava_TupleDesc_getColumnType(TupleDesc tupleDesc, int index)
{
	Type type;
	Oid typeId = SPI_gettypeid(tupleDesc, index);
	if(!OidIsValid(typeId))
	{
		Exception_throw(ERRCODE_INVALID_DESCRIPTOR_INDEX,
			"Invalid attribute index \"%d\"", (int)index);
		type = 0;
	}
	else /* Type_objectTypeFromOid returns boxed types, when that matters */
		type = Type_objectTypeFromOid(typeId, Function_currentTypeMap());
	return type;
}

static jvalue _TupleDesc_coerceDatum(Type self, Datum arg)
{
	jvalue result;
	result.l = pljava_TupleDesc_create((TupleDesc)DatumGetPointer(arg));
	return result;
}

/* Make this datatype available to the postgres system.
 */
extern void pljava_TupleDesc_initialize(void);
void pljava_TupleDesc_initialize(void)
{
	TypeClass cls;
	JNINativeMethod methods[] = {
		{
		"_getColumnName",
	  	"(JI)Ljava/lang/String;",
	  	Java_org_postgresql_pljava_internal_TupleDesc__1getColumnName
		},
		{
		"_getColumnIndex",
		"(JLjava/lang/String;)I",
		Java_org_postgresql_pljava_internal_TupleDesc__1getColumnIndex
		},
		{
		"_formTuple",
		"(J[Ljava/lang/Object;)Lorg/postgresql/pljava/internal/Tuple;",
		Java_org_postgresql_pljava_internal_TupleDesc__1formTuple
		},
		{
		"_getOid",
		"(JI)Lorg/postgresql/pljava/internal/Oid;",
		Java_org_postgresql_pljava_internal_TupleDesc__1getOid
		},
		{ 0, 0, 0 }};

	s_TupleDesc_class = JNI_newGlobalRef(PgObject_getJavaClass("org/postgresql/pljava/internal/TupleDesc"));
	PgObject_registerNatives2(s_TupleDesc_class, methods);
	s_TupleDesc_init = PgObject_getJavaMethod(s_TupleDesc_class, "<init>",
		"(JI)V");

	cls = TypeClass_alloc("type.TupleDesc");
	cls->JNISignature = "Lorg/postgresql/pljava/internal/TupleDesc;";
	cls->javaTypeName = "org.postgresql.pljava.internal.TupleDesc";
	cls->coerceDatum  = _TupleDesc_coerceDatum;
	Type_registerType("org.postgresql.pljava.internal.TupleDesc", TypeClass_allocInstance(cls, InvalidOid));
}

/****************************************
 * JNI methods
 ****************************************/

/*
 * Class:     org_postgresql_pljava_internal_TupleDesc
 * Method:    _getColumnName
 * Signature: (JI)Ljava/lang/String;
 */
JNIEXPORT jstring JNICALL
Java_org_postgresql_pljava_internal_TupleDesc__1getColumnName(JNIEnv* env, jclass cls, jlong _this, jint index)
{
	jstring result = 0;

	BEGIN_NATIVE
	PG_TRY();
	{
		char* name;
		name = SPI_fname(JLongGet(TupleDesc, _this), (int)index);
		if(name == 0)
		{
			Exception_throw(ERRCODE_INVALID_DESCRIPTOR_INDEX,
				"Invalid attribute index \"%d\"", (int)index);
		}
		else
		{
			result = String_createJavaStringFromNTS(name);
			pfree(name);
		}
	}
	PG_CATCH();
	{
		Exception_throw_ERROR("SPI_fname");
	}
	PG_END_TRY();
	END_NATIVE
	return result;
}

/*
 * Class:     org_postgresql_pljava_internal_TupleDesc
 * Method:    _getColumnIndex
 * Signature: (JLjava/lang/String;)I;
 */
JNIEXPORT jint JNICALL
Java_org_postgresql_pljava_internal_TupleDesc__1getColumnIndex(JNIEnv* env, jclass cls, jlong _this, jstring colName)
{
	jint result = 0;

	BEGIN_NATIVE
	char* name = String_createNTS(colName);
	if(name != 0)
	{
		PG_TRY();
		{
			result = SPI_fnumber(JLongGet(TupleDesc, _this), name);
			if(result == SPI_ERROR_NOATTRIBUTE)
			{
				Exception_throw(ERRCODE_UNDEFINED_COLUMN,
					"Tuple has no attribute \"%s\"", name);
			}
			pfree(name);
		}
		PG_CATCH();
		{
			Exception_throw_ERROR("SPI_fnumber");
		}
		PG_END_TRY();
	}
	END_NATIVE
	return result;
}

/*
 * Class:     org_postgresql_pljava_internal_TupleDesc
 * Method:    _formTuple
 * Signature: (J[Ljava/lang/Object;)Lorg/postgresql/pljava/internal/Tuple;
 */
JNIEXPORT jobject JNICALL
Java_org_postgresql_pljava_internal_TupleDesc__1formTuple(JNIEnv* env, jclass cls, jlong _this, jobjectArray jvalues)
{
	jobject result = 0;

	BEGIN_NATIVE
	PG_TRY();
	{
		jint   idx;
		HeapTuple tuple;
		MemoryContext curr;
		TupleDesc self = JLongGet(TupleDesc, _this);
		int    count   = self->natts;
		Datum* values  = (Datum*)palloc(count * sizeof(Datum));
		bool*  nulls   = palloc(count * sizeof(bool));
		jobject typeMap = Function_currentTypeMap(); /* a global ref */

		memset(values, 0,  count * sizeof(Datum));
		memset(nulls, true, count * sizeof(bool));/*all values null initially*/
	
		for(idx = 0; idx < count; ++idx)
		{
			jobject value = JNI_getObjectArrayElement(jvalues, idx);
			if(value != 0)
			{
				/* Obtain boxed types here too, when that matters. */
				Type type = Type_objectTypeFromOid(SPI_gettypeid(self, idx + 1), typeMap);
				values[idx] = Type_coerceObjectBridged(type, value);
				nulls[idx] = false;
				JNI_deleteLocalRef(value);
			}
		}

		curr = MemoryContextSwitchTo(JavaMemoryContext);
		tuple = heap_form_tuple(self, values, nulls);
		result = pljava_Tuple_internalCreate(tuple, false);
		MemoryContextSwitchTo(curr);
		pfree(values);
		pfree(nulls);
	}
	PG_CATCH();
	{
		Exception_throw_ERROR("heap_formtuple");
	}
	PG_END_TRY();
	END_NATIVE
	return result;
}

/*
 * Class:     org_postgresql_pljava_internal_TupleDesc
 * Method:    _getOid
 * Signature: (JI)Lorg/postgresql/pljava/internal/Oid;
 */
JNIEXPORT jobject JNICALL
Java_org_postgresql_pljava_internal_TupleDesc__1getOid(JNIEnv* env, jclass cls, jlong _this, jint index)
{
	jobject result = 0;
	
	BEGIN_NATIVE
	PG_TRY();
	{
		Oid typeId = SPI_gettypeid(JLongGet(TupleDesc, _this), (int)index);
		if(!OidIsValid(typeId))
		{
			Exception_throw(ERRCODE_INVALID_DESCRIPTOR_INDEX,
				"Invalid attribute index \"%d\"", (int)index);
		}
		else
		{
			result = Oid_create(typeId);
		}
	}
	PG_CATCH();
	{
		Exception_throw_ERROR("SPI_gettypeid");
	}
	PG_END_TRY();
	END_NATIVE

	return result;
}<|MERGE_RESOLUTION|>--- conflicted
+++ resolved
@@ -1,9 +1,5 @@
 /*
-<<<<<<< HEAD
- * Copyright (c) 2004-2023 Tada AB and other contributors, as listed below.
-=======
  * Copyright (c) 2004-2025 Tada AB and other contributors, as listed below.
->>>>>>> ed47d4db
  *
  * All rights reserved. This program and the accompanying materials
  * are made available under the terms of the The BSD 3-Clause License
@@ -55,22 +51,8 @@
 	jobject jtd;
 
 	td = CreateTupleDescCopyConstr(td);
-<<<<<<< HEAD
-	tdH.longVal = 0L; /* ensure that the rest is zeroed out */
-	tdH.ptrVal = td;
 	jtd = JNI_newObjectLocked(s_TupleDesc_class, s_TupleDesc_init,
-		tdH.longVal, (jint)td->natts);
-=======
-	/*
-	 * Passing (jlong)0 as the ResourceOwner means this will never be matched by a
-	 * nativeRelease call; that's appropriate (for now) as the TupleDesc copy is
-	 * being made into JavaMemoryContext, which never gets reset, so only
-	 * unreachability from the Java side will free it.
-	 * XXX what about invalidating if DDL alters the column layout?
-	 */
-	jtd = JNI_newObjectLocked(s_TupleDesc_class, s_TupleDesc_init,
-		pljava_DualState_key(), (jlong)0, PointerGetJLong(td), (jint)td->natts);
->>>>>>> ed47d4db
+		PointerGetJLong(td), (jint)td->natts);
 	return jtd;
 }
 
