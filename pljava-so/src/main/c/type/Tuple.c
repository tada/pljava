/*
<<<<<<< HEAD
 * Copyright (c) 2004-2022 Tada AB and other contributors, as listed below.
=======
 * Copyright (c) 2004-2025 Tada AB and other contributors, as listed below.
>>>>>>> ed47d4db
 *
 * All rights reserved. This program and the accompanying materials
 * are made available under the terms of the The BSD 3-Clause License
 * which accompanies this distribution, and is available at
 * http://opensource.org/licenses/BSD-3-Clause
 *
 * Contributors:
 *   Tada AB
 *   Chapman Flack
 *
 * @author Thomas Hallgren
 */
#include <postgres.h>
#include <executor/spi.h>
#include <executor/tuptable.h>

#include "org_postgresql_pljava_internal_Tuple.h"
#include "pljava/Backend.h"
#include "pljava/DualState.h"
#include "pljava/Exception.h"
#include "pljava/type/Type_priv.h"
#include "pljava/type/Tuple.h"
#include "pljava/type/TupleDesc.h"

static jclass    s_Tuple_class;
static jmethodID s_Tuple_init;

/*
 * org.postgresql.pljava.type.Tuple type.
 */
jobject pljava_Tuple_create(HeapTuple ht)
{
	jobject jht = 0;
	if(ht != 0)
	{
		MemoryContext curr = MemoryContextSwitchTo(JavaMemoryContext);
		jht = pljava_Tuple_internalCreate(ht, true);
		MemoryContextSwitchTo(curr);
	}
	return jht;
}

jobjectArray pljava_Tuple_createArray(HeapTuple* vals, jint size, bool mustCopy)
{
	jobjectArray tuples = JNI_newObjectArray(size, s_Tuple_class, 0);
	while(--size >= 0)
	{
		jobject heapTuple = pljava_Tuple_internalCreate(vals[size], mustCopy);
		JNI_setObjectArrayElement(tuples, size, heapTuple);
		JNI_deleteLocalRef(heapTuple);
	}
	return tuples;
}

jobject pljava_Tuple_internalCreate(HeapTuple ht, bool mustCopy)
{
	jobject jht;

	if(mustCopy)
		ht = heap_copytuple(ht);

	/*
	 * XXX? this seems like a lot of tuple copying.
	 */
	jht = JNI_newObjectLocked(s_Tuple_class, s_Tuple_init,
<<<<<<< HEAD
		htH.longVal);
=======
		pljava_DualState_key(), (jlong)0, PointerGetJLong(ht));
>>>>>>> ed47d4db
	return jht;
}

static jvalue _Tuple_coerceDatum(Type self, Datum arg)
{
	jvalue result;
	result.l = pljava_Tuple_create((HeapTuple)DatumGetPointer(arg));
	return result;
}

/* Make this datatype available to the postgres system.
 */
extern void pljava_Tuple_initialize(void);
void pljava_Tuple_initialize(void)
{
	TypeClass cls;
	JNINativeMethod methods[] = {
		{
		"_getObject",
		"(JJILjava/lang/Class;)Ljava/lang/Object;",
	  	Java_org_postgresql_pljava_internal_Tuple__1getObject
		},
		{ 0, 0, 0 }};

	s_Tuple_class = JNI_newGlobalRef(PgObject_getJavaClass("org/postgresql/pljava/internal/Tuple"));
	PgObject_registerNatives2(s_Tuple_class, methods);
	s_Tuple_init = PgObject_getJavaMethod(s_Tuple_class, "<init>",
		"(J)V");

	cls = TypeClass_alloc("type.Tuple");
	cls->JNISignature = "Lorg/postgresql/pljava/internal/Tuple;";
	cls->javaTypeName = "org.postgresql.pljava.internal.Tuple";
	cls->coerceDatum  = _Tuple_coerceDatum;
	Type_registerType("org.postgresql.pljava.internal.Tuple", TypeClass_allocInstance(cls, InvalidOid));
}

jobject
pljava_Tuple_getObject(
	TupleDesc tupleDesc, HeapTuple tuple, int index, jclass rqcls)
{
	jobject result = 0;
	PG_TRY();
	{
		Type type = pljava_TupleDesc_getColumnType(tupleDesc, index);
		if(type != 0)
		{
			bool wasNull = false;
			Datum binVal = SPI_getbinval(tuple, tupleDesc, (int)index, &wasNull);
			if(!wasNull)
				result = Type_coerceDatumAs(type, binVal, rqcls).l;
		}
	}
	PG_CATCH();
	{
		Exception_throw_ERROR("SPI_getbinval");
	}
	PG_END_TRY();
	return result;
}

/****************************************
 * JNI methods
 ****************************************/
 
/*
 * Class:     org_postgresql_pljava_internal_Tuple
 * Method:    _getObject
 * Signature: (JJILjava/lang/Class;)Ljava/lang/Object;
 */
JNIEXPORT jobject JNICALL
Java_org_postgresql_pljava_internal_Tuple__1getObject(JNIEnv* env, jclass cls, jlong _this, jlong _tupleDesc, jint index, jclass rqcls)
{
	jobject result = 0;

	BEGIN_NATIVE
	HeapTuple self = JLongGet(HeapTuple, _this);
	result = pljava_Tuple_getObject(JLongGet(TupleDesc, _tupleDesc), self,
		(int)index, rqcls);
	END_NATIVE
	return result;
}<|MERGE_RESOLUTION|>--- conflicted
+++ resolved
@@ -1,9 +1,5 @@
 /*
-<<<<<<< HEAD
- * Copyright (c) 2004-2022 Tada AB and other contributors, as listed below.
-=======
  * Copyright (c) 2004-2025 Tada AB and other contributors, as listed below.
->>>>>>> ed47d4db
  *
  * All rights reserved. This program and the accompanying materials
  * are made available under the terms of the The BSD 3-Clause License
@@ -69,11 +65,7 @@
 	 * XXX? this seems like a lot of tuple copying.
 	 */
 	jht = JNI_newObjectLocked(s_Tuple_class, s_Tuple_init,
-<<<<<<< HEAD
-		htH.longVal);
-=======
-		pljava_DualState_key(), (jlong)0, PointerGetJLong(ht));
->>>>>>> ed47d4db
+		PointerGetJLong(ht));
 	return jht;
 }
 
