--- conflicted
+++ resolved
@@ -25,15 +25,9 @@
 
 #define LOCAL_FRAME_SIZE 128
 
-<<<<<<< HEAD
 static jclass    s_Invocation_class;
 static jmethodID s_Invocation_onExit;
-=======
-static jclass       s_Invocation_class;
-static jmethodID    s_Invocation_onExit;
-static jfieldID     s_Invocation_s_unhandled;
-static unsigned int s_callLevel = 0;
->>>>>>> ed47d4db
+static jfieldID  s_Invocation_s_unhandled;
 
 /**
  * All of these initial values are as were formerly set in pushBootContext,
@@ -101,7 +95,6 @@
 		{ 0, 0, 0 }
 	};
 
-<<<<<<< HEAD
 #define CONFIRMOFFSET(fld) \
 StaticAssertStmt(offsetof(Invocation,fld) == \
 (org_postgresql_pljava_internal_Invocation_OFFSET_##fld), \
@@ -121,14 +114,8 @@
 	cls = PgObject_getJavaClass("org/postgresql/pljava/internal/Invocation");
 	s_Invocation_class = JNI_newGlobalRef(cls);
 	s_Invocation_onExit = PgObject_getStaticJavaMethod(cls, "onExit", "(IZ)V");
-=======
-	cls = PgObject_getJavaClass("org/postgresql/pljava/jdbc/Invocation");
-	s_Invocation_class = JNI_newGlobalRef(cls);
-	PgObject_registerNatives2(cls, invocationMethods);
-	s_Invocation_onExit = PgObject_getJavaMethod(cls, "onExit", "(Z)V");
 	s_Invocation_s_unhandled = PgObject_getStaticJavaField(
 		cls, "s_unhandled", "Ljava/sql/SQLException;");
->>>>>>> ed47d4db
 	JNI_deleteLocalRef(cls);
 }
 
@@ -234,25 +221,16 @@
 	 */
 	if ( currentInvocation->hasDual )
 	{
-<<<<<<< HEAD
 		JNI_callStaticVoidMethodLocked(
 			s_Invocation_class, s_Invocation_onExit,
 			(jint)currentInvocation->nestLevel,
-			(wasException || currentInvocation->errorOccurred)
-=======
-		JNI_callVoidMethodLocked(
-			currentInvocation->invocation, s_Invocation_onExit,
 			(wasException || unhandled)
->>>>>>> ed47d4db
 			? JNI_TRUE : JNI_FALSE);
 	}
 
-<<<<<<< HEAD
 	if(currentInvocation->hasConnected)
 		SPI_finish();
 
-	JNI_popLocalFrame(0);
-=======
 	if ( unhandled )
 	{
 		jthrowable ex = (jthrowable)JNI_getStaticObjectField(
@@ -264,7 +242,8 @@
 		JNI_exceptionStacktraceAtLevel(ex,
 			wasException ? DEBUG2 : already_hit ? WARNING : DEBUG1);
 	}
->>>>>>> ed47d4db
+
+	JNI_popLocalFrame(0);
 
 	/*
 	 * Return to the context that was effective at pushInvocation of *this*
