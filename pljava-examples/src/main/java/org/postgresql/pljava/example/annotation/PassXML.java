/*
 * Copyright (c) 2018-2025 Tada AB and other contributors, as listed below.
 *
 * All rights reserved. This program and the accompanying materials
 * are made available under the terms of the The BSD 3-Clause License
 * which accompanies this distribution, and is available at
 * http://opensource.org/licenses/BSD-3-Clause
 *
 * Contributors:
 *   Chapman Flack
 */
package org.postgresql.pljava.example.annotation;

import java.sql.Connection;
import java.sql.DriverManager;
import java.sql.PreparedStatement;
import java.sql.ResultSet;
import java.sql.ResultSetMetaData;
import java.sql.SQLData;
import java.sql.SQLInput;
import java.sql.SQLOutput;
import java.sql.SQLXML;
import java.sql.Statement;
import java.sql.Types;

import java.sql.SQLDataException;
import java.sql.SQLException;

import java.io.ByteArrayInputStream;
import java.io.InputStream;
import java.io.OutputStream;
import java.io.Reader;
import java.io.StringReader;
import java.io.StringWriter;
import java.io.Writer;

import java.io.IOException;

import java.util.List;
import java.util.Map;
import java.util.HashMap;

import javax.xml.parsers.DocumentBuilderFactory;
import javax.xml.parsers.ParserConfigurationException;

import static javax.xml.transform.OutputKeys.ENCODING;
import javax.xml.transform.Result;
import javax.xml.transform.Source;
import javax.xml.transform.Templates;
import javax.xml.transform.Transformer;
import javax.xml.transform.TransformerFactory;

import javax.xml.transform.TransformerException;
import javax.xml.transform.TransformerConfigurationException;

import javax.xml.transform.stream.StreamResult;
import javax.xml.transform.stream.StreamSource;
import javax.xml.transform.dom.DOMResult;
import javax.xml.transform.dom.DOMSource;
import javax.xml.transform.sax.SAXResult;
import javax.xml.transform.sax.SAXSource;
import javax.xml.transform.stax.StAXResult;
import javax.xml.transform.stax.StAXSource;

import javax.xml.validation.Schema;
import javax.xml.validation.SchemaFactory;

import org.postgresql.pljava.Adjusting;
import static org.postgresql.pljava.Adjusting.XML.setFirstSupported;
import org.postgresql.pljava.SessionManager;
import org.postgresql.pljava.annotation.Function;
import org.postgresql.pljava.annotation.MappedUDT;
import org.postgresql.pljava.annotation.SQLAction;
import org.postgresql.pljava.annotation.SQLType;

import static org.postgresql.pljava.model.CharsetEncoding.SERVER_ENCODING;

import static org.postgresql.pljava.example.LoggerTest.logMessage;

/* Imports needed just for the SAX flavor of "low-level XML echo" below */
import javax.xml.parsers.ParserConfigurationException;
import javax.xml.parsers.SAXParserFactory;
import org.xml.sax.XMLReader;
import org.xml.sax.ContentHandler;
import org.xml.sax.DTDHandler;
import org.xml.sax.ext.LexicalHandler;

/* Imports needed just for the StAX flavor of "low-level XML echo" below */
import javax.xml.stream.XMLEventReader;
import javax.xml.stream.XMLEventWriter;
import javax.xml.stream.XMLInputFactory;
import javax.xml.stream.XMLOutputFactory;
import javax.xml.stream.XMLStreamException;
import org.xml.sax.SAXException;

/* Imports needed just for xmlTextNode below (serializing via SAX, StAX, DOM) */
import org.xml.sax.helpers.AttributesImpl;
import org.w3c.dom.Document;
import org.w3c.dom.DocumentFragment;
import org.w3c.dom.bootstrap.DOMImplementationRegistry;


/**
 * Class illustrating use of {@link SQLXML} to operate on XML data.
 *<p>
 * This class also serves as the mapping class for a composite type
 * {@code javatest.onexml}, the better to verify that {@link SQLData}
 * input/output works too. That's why it has to implement SQLData.
 *<p>
 * Everything mentioning the type XML here needs a conditional implementor tag
 * in case of being loaded into a PostgreSQL instance built without that type.
 */
@SQLAction(provides="postgresql_xml", install=
	"SELECT CASE (SELECT 1 FROM pg_type WHERE typname = 'xml') WHEN 1" +
	" THEN set_config('pljava.implementors', 'postgresql_xml,' || " +
	" current_setting('pljava.implementors'), true) " +
	"END"
)

@SQLAction(implementor="postgresql_xml", requires="echoXMLParameter",
	install=
	"WITH" +
	" s(how) AS (SELECT generate_series(1, 7))," +
	" t(x) AS (" +
	"  SELECT table_to_xml('pg_catalog.pg_operator', true, false, '')" +
	" )," +
	" r(howin, howout, isdoc) AS (" +
	"  SELECT" +
	"   i.how, o.how," +
	"   javatest.echoxmlparameter(x, i.how, o.how) IS DOCUMENT" +
	"  FROM" +
	"   t, s AS i, s AS o" +
	"  WHERE" +
	"   NOT (i.how = 6 and o.how = 7)" + // 6->7 unreliable in some JREs
	" ) " +
	"SELECT" +
	" CASE WHEN every(isdoc)" +
	"  THEN javatest.logmessage('INFO', 'SQLXML echos succeeded')" +
	"  ELSE javatest.logmessage('WARNING', 'SQLXML echos had problems')" +
	" END " +
	"FROM" +
	" r"
)

@SQLAction(implementor="postgresql_xml", requires="proxiedXMLEcho",
	install=
	"WITH" +
	" s(how) AS (SELECT unnest('{1,2,4,5,6,7}'::int[]))," +
	" t(x) AS (" +
	"  SELECT table_to_xml('pg_catalog.pg_operator', true, false, '')" +
	" )," +
	" r(how, isdoc) AS (" +
	"  SELECT" +
	"	how," +
	"	javatest.proxiedxmlecho(x, how) IS DOCUMENT" +
	"  FROM" +
	"	t, s" +
	" )" +
	"SELECT" +
	" CASE WHEN every(isdoc)" +
	"  THEN javatest.logmessage('INFO', 'proxied SQLXML echos succeeded')" +
	"  ELSE javatest.logmessage('WARNING'," +
	"       'proxied SQLXML echos had problems')" +
	" END " +
	"FROM" +
	" r"
)

@SQLAction(implementor="postgresql_xml", requires="lowLevelXMLEcho",
	install={
	"SELECT" +
	" preparexmlschema('schematest', $$" +
	"<xs:schema" +
	" xmlns:xs='http://www.w3.org/2001/XMLSchema'" +
	" targetNamespace='urn:testme'" +
	" elementFormDefault='qualified'>" +
	" <xs:element name='row'>" +
	"  <xs:complexType>" +
	"   <xs:sequence>" +
	"    <xs:element name='textcol' type='xs:string' nillable='true'/>" +
	"    <xs:element name='intcol' type='xs:integer' nillable='true'/>" +
	"   </xs:sequence>" +
	"  </xs:complexType>" +
	" </xs:element>" +
	"</xs:schema>" +
	"$$, 'http://www.w3.org/2001/XMLSchema', 5)",

	"WITH" +
	" s(how) AS (SELECT unnest('{4,5,7}'::int[]))," +
	" r(isdoc) AS (" +
	" SELECT" +
	"  javatest.lowlevelxmlecho(" +
	"   query_to_xml(" +
	"    'SELECT ''hi'' AS textcol, 1 AS intcol', true, true, 'urn:testme'"+
	"   ), how, params) IS DOCUMENT" +
	" FROM" +
	"  s," +
	"  (SELECT 'schematest' AS schema) AS params" +
	" )" +
	"SELECT" +
	" CASE WHEN every(isdoc)" +
	"  THEN javatest.logmessage('INFO', 'XML Schema tests succeeded')" +
	"  ELSE javatest.logmessage('WARNING'," +
	"       'XML Schema tests had problems')" +
	" END " +
	"FROM" +
	" r"
	}
)

@SQLAction(implementor="postgresql_xml",
		   requires={"prepareXMLTransform", "transformXML"},
	install={
		"REVOKE EXECUTE ON FUNCTION javatest.prepareXMLTransformWithJava" +
		" (pg_catalog.varchar, pg_catalog.xml, integer, boolean, boolean," +
		"  pg_catalog.RECORD)" +
		" FROM PUBLIC",

		"SELECT" +
		" javatest.prepareXMLTransform('distinctElementNames'," +
		"'<xsl:transform version=''1.0''" +
		" xmlns:xsl=''http://www.w3.org/1999/XSL/Transform''" +
		" xmlns:exsl=''http://exslt.org/common''" +
		" xmlns:set=''http://exslt.org/sets''" +
		" extension-element-prefixes=''exsl set''" +
		">" +
		" <xsl:output method=''xml'' indent=''no''/>" +
		" <xsl:template match=''/''>" +
		"  <xsl:variable name=''enames''>" +
		"   <xsl:for-each select=''//*''>" +
		"    <ename><xsl:value-of select=''local-name()''/></ename>" +
		"   </xsl:for-each>" +
		"  </xsl:variable>" +
		"  <xsl:for-each" +
		"   select=''set:distinct(exsl:node-set($enames)/ename)''>" +
		"   <xsl:sort select=''string()''/>" +
		"   <den><xsl:value-of select=''.''/></den>" +
		"  </xsl:for-each>" +
		" </xsl:template>" +
		"</xsl:transform>', how => 5, enableExtensionFunctions => true)",

		"SELECT" +
		" javatest.prepareXMLTransformWithJava('getPLJavaVersion'," +
		"'<xsl:transform version=''1.0''" +
		" xmlns:xsl=''http://www.w3.org/1999/XSL/Transform''" +
		" xmlns:java=''http://xml.apache.org/xalan/java''" +
		" exclude-result-prefixes=''java''" +
		">" +
		" <xsl:template match=''/''>" +
		"  <xsl:value-of" +
		"   select=''java:java.lang.System.getProperty(" +
		"    \"org.postgresql.pljava.version\")''" +
		"  />" +
		" </xsl:template>" +
		"</xsl:transform>', enableExtensionFunctions => true)",

		"SELECT" +
		" CASE WHEN" +
		"  javatest.transformXML('distinctElementNames'," +
		"   '<a><c/><e/><b/><b/><d/></a>', 5, 5)::text" +
		"  =" +
		"   '<den>a</den><den>b</den><den>c</den><den>d</den><den>e</den>'"+
		"  THEN javatest.logmessage('INFO', 'XSLT 1.0 test succeeded')" +
		"  ELSE javatest.logmessage('WARNING', 'XSLT 1.0 test failed')" +
		" END",

		"SELECT" +
		" CASE WHEN" +
		"  javatest.transformXML('getPLJavaVersion', '')::text" +
		"  OPERATOR(pg_catalog.=) extversion" +
		"  THEN javatest.logmessage('INFO', 'XSLT 1.0 with Java succeeded')" +
		"  ELSE javatest.logmessage('WARNING', 'XSLT 1.0 with Java failed')" +
		" END" +
		" FROM pg_catalog.pg_extension" +
		" WHERE extname = 'pljava'"
	}
)

@SQLAction(implementor="postgresql_xml",
	provides="xml_java_ge_22", requires="javaSpecificationGE", install=
	"SELECT CASE WHEN" +
	" javatest.javaSpecificationGE('22')" +
	" THEN set_config('pljava.implementors', 'xml_java_ge_22,' || " +
	" current_setting('pljava.implementors'), true) " +
	"END"
)

@SQLAction(implementor="xml_java_ge_22", requires="lowLevelXMLEcho", install=
	"WITH" +
	" s(how) AS (SELECT unnest('{5,6,7}'::int[]))," +
	" r(isdoc) AS (" +
	" SELECT" +
	"  javatest.lowlevelxmlecho(" +
	/*
	 * A truly minimal DTD, <!DOCTYPE a>, cannot be ignored by Java 22's SAX/DOM
	 * parser (though it can be, when using the StAX API). NullPointerException
	 * calling getActiveGrammar().isImmutable() is the result. Bug: JDK-8329295
	 * Including either an externalID or an internal subset (like the empty []
	 * here) avoids the issue.
	 */
	"   '<!DOCTYPE a []><a/>'::xml, how, params) IS DOCUMENT" +
	" FROM" +
	"  s," +
	"  (SELECT null::void AS ignoreDTD) AS params" +
	" )" +
	"SELECT" +
	" CASE WHEN every(isdoc)" +
	"  THEN javatest.logmessage('INFO',    'jdk.xml.dtd.support=ignore OK')" +
	"  ELSE javatest.logmessage('WARNING', 'jdk.xml.dtd.support=ignore NG')" +
	" END " +
	"FROM" +
	" r"
)

@MappedUDT(schema="javatest", name="onexml", structure="c1 xml",
		   implementor="postgresql_xml",
           comment="A composite type mapped by the PassXML example class")
public class PassXML implements SQLData
{
	static SQLXML s_sx;

	static TransformerFactory s_tf = TransformerFactory.newDefaultInstance();

	static Map<String,Templates> s_tpls = new HashMap<>();

	static Map<String,Schema> s_schemas = new HashMap<>();

	@Function(schema="javatest", implementor="postgresql_xml")
	public static String inXMLoutString(SQLXML in) throws SQLException
	{
		return in.getString();
	}

	@Function(schema="javatest", implementor="postgresql_xml")
	public static SQLXML inStringoutXML(String in) throws SQLException
	{
		Connection c = DriverManager.getConnection("jdbc:default:connection");
		SQLXML result = c.createSQLXML();
		result.setString(in);
		return result;
	}

	/**
	 * Echo an XML parameter back, exercising seven different ways
	 * (howin =&gt; 1-7) of reading an SQLXML object, and seven
	 * (howout =&gt; 1-7) of returning one.
	 *<p>
	 * If howin =&gt; 0, the XML parameter is simply saved in a static. It can
	 * be read in a subsequent call with sx =&gt; null, but only in the same
	 * transaction.
	 *<p>
	 * The "echoing" is done (in the {@code echoXML} method below) using a
	 * {@code Transformer}, that is, the "TrAX" Transformation API for XML
	 * supplied in Java. It illustrates how an identity {@code Transformer} can
	 * be used to get the XML content from the source to the result for any of
	 * the APIs selectable by howin and howout.
	 *<p>
	 * It also illustrates something else. When using StAX (6 for howin
	 * or howout) and XML of the {@code CONTENT} flavor (multiple top-level
	 * elements, characters outside the top element, etc.), it is easy to
	 * construct examples that fail. The fault is not really with the StAX API,
	 * nor with TrAX proper, but with the small handful of bridge classes that
	 * were added to the JRE with StAX's first appearance, to make it
	 * interoperate with TrAX. It is not that those classes completely overlook
	 * the {@code CONTENT} case: they make some efforts to handle it. Just not
	 * the right ones, and given the Java developers' usual reluctance to change
	 * such longstanding behavior, that's probably not getting fixed.
	 *<p>
	 * Moral: StAX is a nice API, have no fear to use it directly in
	 * freshly-developed code, but: when using TrAX, make every effort to supply
	 * a {@code Transformer} with {@code Source} and {@code Result} objects of
	 * <em>any</em> kind other than StAX.
	 */
	@Function(schema="javatest", implementor="postgresql_xml",
			  provides="echoXMLParameter")
	public static SQLXML echoXMLParameter(SQLXML sx, int howin, int howout)
	throws SQLException
	{
		if ( null == sx )
			sx = s_sx;
		if ( 0 == howin )
		{
			s_sx = sx;
			return null;
		}
		return echoSQLXML(sx, howin, howout);
	}

	/**
	 * Echo an XML parameter back, but with parameter and return types of
	 * PostgreSQL {@code text}.
	 *<p>
	 * The other version of this method needs a conditional implementor tag
	 * because it cannot be declared in a PostgreSQL instance that was built
	 * without {@code libxml} support and the PostgreSQL {@code XML} type.
	 * But this version can, simply by mapping the {@code SQLXML} parameter
	 * and return types to the SQL {@code text} type. The Java code is no
	 * different.
	 *<p>
	 * Note that it's possible for both declarations to coexist in PostgreSQL
	 * (because as far as it is concerned, their signatures are different), but
	 * these two Java methods cannot have the same name (because they differ
	 * only in annotations, not in the declared Java types). So, this one needs
	 * a slightly tweaked name, and a {@code name} attribute in the annotation
	 * so PostgreSQL sees the right name.
	 */
	@Function(schema="javatest", name="echoXMLParameter", type="text")
	public static SQLXML echoXMLParameter_(
		@SQLType("text") SQLXML sx, int howin, int howout)
	throws SQLException
	{
		return echoXMLParameter(sx, howin, howout);
	}

	/**
	 * "Echo" an XML parameter not by creating a new writable {@code SQLXML}
	 * object at all, but simply returning the passed-in readable one untouched.
	 */
	@Function(schema="javatest", implementor="postgresql_xml")
	public static SQLXML bounceXMLParameter(SQLXML sx) throws SQLException
	{
		return sx;
	}

	/**
	 * Just like {@link bounceXMLParameter} but with parameter and return typed
	 * as {@code text}, and so usable on a PostgreSQL instance lacking the XML
	 * type.
	 */
	@Function(schema="javatest", type="text", name="bounceXMLParameter")
	public static SQLXML bounceXMLParameter_(@SQLType("text") SQLXML sx)
	throws SQLException
	{
		return sx;
	}

	/**
	 * Just like {@link bounceXMLParameter} but with the parameter typed as
	 * {@code text} and the return type left as XML, so functions as a cast.
	 *<p>
	 * Slower than the other cases, because it must verify that the input really
	 * is XML before blindly calling it a PostgreSQL XML type. But the speed
	 * compares respectably to PostgreSQL's own CAST(text AS xml), at least for
	 * larger values; I am seeing Java pull ahead right around 32kB of XML data
	 * and beat PG by a factor of 2 or better at sizes of 1 or 2 MB.
	 * Unsurprisingly, PG has the clear advantage when values are very short.
	 */
	@Function(schema="javatest", implementor="postgresql_xml")
	public static SQLXML castTextXML(@SQLType("text") SQLXML sx)
	throws SQLException
	{
		return sx;
	}

	/**
	 * Precompile an XSL transform {@code source} and save it (for the
	 * current session) as {@code name}.
	 *<p>
	 * Each value of {@code how}, 1-7, selects a different way of presenting
	 * the {@code SQLXML} object to the XSL processor.
	 *<p>
	 * Passing {@code true} for {@code enableExtensionFunctions} allows the
	 * transform to use extensions that the Java XSLT implementation supports,
	 * such as functions from EXSLT. Those are disabled by default.
	 *<p>
	 * Passing {@code false} for {@code builtin} will allow a
	 * {@code TransformerFactory} other than Java's built-in one to be found
	 * using the usual search order and the context class loader (normally
	 * the PL/Java class path for the schema where this function is declared).
	 * The default of {@code true} ensures that the built-in Java XSLT 1.0
	 * implementation is used. A transformer implementation other than Xalan
	 * may not recognize the feature controlled by
	 * {@code enableExtensionFunctions}, so failure to configure that feature
	 * will be logged as a warning if {@code builtin} is {@code false}, instead
	 * of thrown as an exception.
	 *<p>
	 * Out of the box, Java's transformers only support XSLT 1.0. See the S9
	 * example for more capabilities (at the cost of downloading the Saxon jar).
	 */
	@Function(schema="javatest", implementor="postgresql_xml",
			  provides="prepareXMLTransform")
	public static void prepareXMLTransform(String name, SQLXML source,
		@SQLType(defaultValue="0") int how,
		@SQLType(defaultValue="false") boolean enableExtensionFunctions,
		@SQLType(defaultValue="true") boolean builtin,
		@SQLType(defaultValue={}) ResultSet adjust)
	throws SQLException
	{
		prepareXMLTransform(
			name, source, how, enableExtensionFunctions, adjust, builtin,
			/* withJava */ false);
	}

	/**
	 * Precompile an XSL transform {@code source} and save it (for the
	 * current session) as {@code name}, where the transform may call Java
	 * methods.
	 *<p>
	 * Otherwise identical to {@code prepareXMLTransform}, this version sets the
	 * {@code TransformerFactory}'s {@code extensionClassLoader} (to the context
	 * class loader, normally the PL/Java class path for the schema where this
	 * function is declared), so the transform will be able to use
	 * xalan's Java call syntax to call any public Java methods that would be
	 * accessible to this class. (That can make a big difference in usefulness
	 * for the otherwise rather limited XSLT 1.0.)
	 *<p>
	 * As with {@code enableExtensionFunctions}, failure by the transformer
	 * implementation to recognize or allow the {@code extensionClassLoader}
	 * property will be logged as a warning if {@code builtin} is {@code false},
	 * rather than thrown as an exception.
	 *<p>
	 * This example function will be installed with {@code EXECUTE} permission
	 * revoked from {@code PUBLIC}, as it essentially confers the ability to
	 * create arbitrary new Java functions, so should only be granted to roles
	 * you would be willing to grant {@code USAGE ON LANGUAGE java}.
	 *<p>
	 * Because this function only prepares the transform, and
	 * {@link #transformXML transformXML} applies it, there is some division of
	 * labor in determining what limits apply to its behavior. The use of this
	 * method instead of {@code prepareXMLTransform} determines whether the
	 * transform is allowed to see external Java methods at all; it will be
	 * the policy permissions granted to {@code transformXML} that control what
	 * those methods can do when the transform is applied. For now, that method
	 * is defined in the trusted/sandboxed {@code java} language, so this
	 * function could reasonably be granted to any role with {@code USAGE} on
	 * {@code java}. If, by contrast, {@code transformXML} were declared in the
	 * 'untrusted' {@code javaU}, it would be prudent to allow only superusers
	 * access to this function, just as only they can {@code CREATE FUNCTION} in
	 * an untrusted language.
	 */
	@Function(schema="javatest", implementor="postgresql_xml",
			  provides="prepareXMLTransform")
	public static void prepareXMLTransformWithJava(String name, SQLXML source,
		@SQLType(defaultValue="0") int how,
		@SQLType(defaultValue="false") boolean enableExtensionFunctions,
		@SQLType(defaultValue="true") boolean builtin,
		@SQLType(defaultValue={}) ResultSet adjust)
	throws SQLException
	{
		prepareXMLTransform(
			name, source, how, enableExtensionFunctions, adjust, builtin,
			/* withJava */ true);
	}

	private static void prepareXMLTransform(String name, SQLXML source, int how,
		boolean enableExtensionFunctions, ResultSet adjust, boolean builtin,
		boolean withJava)
	throws SQLException
	{
		TransformerFactory tf =
			builtin
			? TransformerFactory.newDefaultInstance()
			: TransformerFactory.newInstance();

		String legacy_pfx = "http://www.oracle.com/xml/jaxp/properties/";
		String java17_pfx = "jdk.xml.";
		String exf_sfx = "enableExtensionFunctions";

		String ecl_legacy = "jdk.xml.transform.extensionClassLoader";
		String ecl_java17 = "jdk.xml.extensionClassLoader";

		Source src = sxToSource(source, how, adjust);

		try
		{
			Exception e;

			e = setFirstSupported(tf::setFeature, enableExtensionFunctions,
				List.of(TransformerConfigurationException.class), null,
				java17_pfx + exf_sfx, legacy_pfx + exf_sfx);

			if ( null != e )
			{
				if ( builtin )
					throw new SQLException(
						"Configuring XML transformation: " + e.getMessage(), e);
				else
					logMessage("WARNING",
						"non-builtin transformer: ignoring " + e.getMessage());
			}

			if ( withJava )
			{
				e = setFirstSupported(tf::setAttribute,
					Thread.currentThread().getContextClassLoader(),
					List.of(IllegalArgumentException.class), null,
					ecl_java17, ecl_legacy);

				if ( null != e )
				{
					if ( builtin )
						throw new SQLException(
							"Configuring XML transformation: " + 
								e.getMessage(), e);
					else
						logMessage("WARNING",
							"non-builtin transformer: ignoring " + 
								e.getMessage());
				}
			}

			s_tpls.put(name, tf.newTemplates(src));
		}
		catch ( TransformerException te )
		{
			throw new SQLException(
				"Preparing XML transformation: " + te.getMessage(), te);
		}
	}

	/**
	 * Transform some XML according to a named transform prepared with
	 * {@code prepareXMLTransform}.
	 *<p>
	 * Pass null for {@code transformName} to get a plain identity transform
	 * (not such an interesting thing to do, unless you also specify indenting).
	 */
	@Function(schema="javatest", implementor="postgresql_xml",
			  provides="transformXML")
	public static SQLXML transformXML(
		String transformName, SQLXML source,
		@SQLType(defaultValue="0") int howin,
		@SQLType(defaultValue="0") int howout,
		@SQLType(defaultValue={}) ResultSet adjust,
		@SQLType(optional=true) Boolean indent,
		@SQLType(optional=true) Integer indentWidth)
	throws SQLException
	{
		Templates tpl = null == transformName? null: s_tpls.get(transformName);
		Source src = sxToSource(source, howin, adjust);

		if ( Boolean.TRUE.equals(indent)  &&  0 == howout )
			howout = 4; // transformer only indents if writing a StreamResult

		Connection c = DriverManager.getConnection("jdbc:default:connection");
		SQLXML result = c.createSQLXML();
		Result rlt = sxToResult(result, howout, adjust);

		try
		{
			Transformer t =
				null == tpl ? s_tf.newTransformer() : tpl.newTransformer();
			/*
			 * For the non-SAX/StAX/DOM flavors of output, you're responsible
			 * for setting the Transformer to use the server encoding.
			 */
			if ( rlt instanceof StreamResult )
				t.setOutputProperty(ENCODING,
					SessionManager.current().frozenSystemProperties()
					.getProperty("org.postgresql.server.encoding"));
			else if ( Boolean.TRUE.equals(indent) )
				logMessage("WARNING",
					"indent requested, but howout specifies a non-stream " +
					"Result type; no indenting will happen");

			if ( null != indent )
				t.setOutputProperty("indent", indent ? "yes" : "no");
			if ( null != indentWidth )
				t.setOutputProperty(
					"{http://xml.apache.org/xalan}indent-amount",
					"" + indentWidth);

			t.transform(src, rlt);
		}
		catch ( TransformerException te )
		{
			throw new SQLException("Transforming XML: " + te.getMessage(), te);
		}

		return ensureClosed(rlt, result, howout);
	}

	/**
	 * Precompile a schema {@code source} in schema language {@code lang}
	 * and save it (for the current session) as {@code name}.
	 *<p>
	 * Each value of {@code how}, 1-7, selects a different way of presenting
	 * the {@code SQLXML} object to the schema parser.
	 *<p>
	 * The {@code lang} parameter is a URI that identifies a known schema
	 * language. The only language a Java runtime is required to support is
	 * W3C XML Schema 1.0, with URI {@code http://www.w3.org/2001/XMLSchema}.
	 */
	@Function(schema="javatest", implementor="postgresql_xml")
	public static void prepareXMLSchema(
		String name, SQLXML source, String lang, int how)
	throws SQLException
	{
		try
		{
			s_schemas.put(name,
				SchemaFactory.newInstance(lang)
				.newSchema(sxToSource(source, how)));
		}
		catch ( SAXException e )
		{
			throw new SQLException(
				"failed to prepare schema: " + e.getMessage(), e);
		}
	}

	private static SQLXML echoSQLXML(SQLXML sx, int howin, int howout)
	throws SQLException
	{
		Connection c = DriverManager.getConnection("jdbc:default:connection");
		SQLXML rx = c.createSQLXML();
		Source src = sxToSource(sx, howin);
		Result rlt = sxToResult(rx, howout);

		try
		{
			Transformer t = s_tf.newTransformer();
			/*
			 * For the non-SAX/StAX/DOM flavors of output, you're responsible
			 * for setting the Transformer to use the server encoding.
			 */
			if ( howout < 5 )
<<<<<<< HEAD
				t.setOutputProperty(ENCODING, SERVER_ENCODING.charset().name());
=======
				t.setOutputProperty(ENCODING,
					SessionManager.current().frozenSystemProperties()
					.getProperty("org.postgresql.server.encoding"));
>>>>>>> b68b84fb
			t.transform(src, rlt);
		}
		catch ( TransformerException te )
		{
			throw new SQLException("XML transformation failed", te);
		}

		return ensureClosed(rlt, rx, howout);
	}

	/**
	 * Echo the XML parameter back, using lower-level manipulations than
	 * {@code echoXMLParameter}.
	 *<p>
	 * This illustrates how the simple use of {@code t.transform(src,rlt)}
	 * in {@code echoSQLXML} substitutes for a lot of fiddly case-by-case code,
	 * but when coding for a specific case, all the generality of {@code
	 * transform} may not be needed. It can be interesting to compare memory use
	 * when XML values are large.
	 *<p>
	 * This method has been revised to demonstrate, even for low-level
	 * manipulations, how much fiddliness can now be avoided through use of the
	 * {@link Adjusting.XML.SourceResult} class, and how to make adjustments to
	 * parsing restrictions by passing the optional row-typed parameter
	 * <em>adjust</em>, which defaults to an empty row. For example, passing
	 *<pre>
	 * adjust =&gt; (select a from
	 *            (true as allowdtd, true as expandentityreferences) as a)
	 *</pre>
	 * would allow a document that contains an internal DTD subset and uses
	 * entities defined there.
	 *<p>
	 * The older, pre-{@code SourceResult} code for doing low-level XML echo
	 * has been moved to the {@code oldSchoolLowLevelEcho} method below. It can
	 * still be exercised by calling this method, explicitly passing
	 * {@code adjust => NULL}.
	 */
	@Function(schema="javatest", implementor="postgresql_xml",
		provides="lowLevelXMLEcho")
	public static SQLXML lowLevelXMLEcho(
		SQLXML sx, int how, @SQLType(defaultValue={}) ResultSet adjust)
	throws SQLException
	{
		Connection c = DriverManager.getConnection("jdbc:default:connection");
		SQLXML rx = c.createSQLXML();

		if ( null == adjust )
			return oldSchoolLowLevelEcho(rx, sx, how);

		Adjusting.XML.SourceResult axsr =
			rx.setResult(Adjusting.XML.SourceResult.class);

		switch ( how )
		{
		/*
		 * The first four cases all present the content as unparsed bytes or
		 * characters, so there is nothing to adjust on the source side.
		 */
		case 1:
			axsr.set(new StreamSource(sx.getBinaryStream()));
			break;
		case 2:
			axsr.set(new StreamSource(sx.getCharacterStream()));
			break;
		case 3:
			axsr.set(sx.getString());
			break;
		case 4:
			axsr.set(sx.getSource(StreamSource.class));
			break;
		/*
		 * The remaining cases present the content in parsed form, and therefore
		 * may involve parsers that can be adjusted according to the supplied
		 * preferences.
		 */
		case 5:
			axsr.set(applyAdjustments(adjust,
				sx.getSource(Adjusting.XML.SAXSource.class)));
			break;
		case 6:
			axsr.set(applyAdjustments(adjust,
				sx.getSource(Adjusting.XML.StAXSource.class)));
			break;
		case 7:
			axsr.set(applyAdjustments(adjust,
				sx.getSource(Adjusting.XML.DOMSource.class)));
			break;
		default:
			throw new SQLDataException(
				"how must be 1-7 for lowLevelXMLEcho", "22003");
		}

		/*
		 * Adjustments can also be applied to the SourceResult itself, where
		 * they will affect any implicitly-created parser used to verify or
		 * re-encode the content, if it was supplied in unparsed form.
		 */
		return applyAdjustments(adjust, axsr).get().getSQLXML();
	}

	/**
	 * Apply adjustments (supplied as a row type with a named column for each
	 * desired adjustment and its value) to an instance of
	 * {@link Adjusting.XML.Parsing}.
	 *<p>
	 * Column names in the <em>adjust</em> row are case-insensitive versions of
	 * the method names in {@link Adjusting.XML.Parsing}, and the value of each
	 * column should be of the appropriate type (if the method has a parameter).
	 * @param adjust A row type as described above, possibly of no columns if no
	 * adjustments are wanted
	 * @param axp An instance of Adjusting.XML.Parsing
	 * @return axp, after applying any adjustments
	 */
	public static <T extends Adjusting.XML.Parsing<? super T>>
	T applyAdjustments(ResultSet adjust, T axp)
	throws SQLException
	{
		ResultSetMetaData rsmd = adjust.getMetaData();
		int n = rsmd.getColumnCount();

		for ( int i = 1; i <= n; ++i )
		{
			String k = rsmd.getColumnLabel(i);
			if ( "lax".equalsIgnoreCase(k) )
				axp.lax(adjust.getBoolean(i));
			else if ( "allowDTD".equalsIgnoreCase(k) )
				axp.allowDTD(adjust.getBoolean(i));
			else if ( "ignoreDTD".equalsIgnoreCase(k) )
				axp.ignoreDTD();
			else if ( "externalGeneralEntities".equalsIgnoreCase(k) )
				axp.externalGeneralEntities(adjust.getBoolean(i));
			else if ( "externalParameterEntities".equalsIgnoreCase(k) )
				axp.externalParameterEntities(adjust.getBoolean(i));
			else if ( "loadExternalDTD".equalsIgnoreCase(k) )
				axp.loadExternalDTD(adjust.getBoolean(i));
			else if ( "xIncludeAware".equalsIgnoreCase(k) )
				axp.xIncludeAware(adjust.getBoolean(i));
			else if ( "expandEntityReferences".equalsIgnoreCase(k) )
				axp.expandEntityReferences(adjust.getBoolean(i));
			else if ( "elementAttributeLimit".equalsIgnoreCase(k) )
				axp.elementAttributeLimit(adjust.getInt(i));
			else if ( "entityExpansionLimit".equalsIgnoreCase(k) )
				axp.entityExpansionLimit(adjust.getInt(i));
			else if ( "entityReplacementLimit".equalsIgnoreCase(k) )
				axp.entityReplacementLimit(adjust.getInt(i));
			else if ( "maxElementDepth".equalsIgnoreCase(k) )
				axp.maxElementDepth(adjust.getInt(i));
			else if ( "maxGeneralEntitySizeLimit".equalsIgnoreCase(k) )
				axp.maxGeneralEntitySizeLimit(adjust.getInt(i));
			else if ( "maxParameterEntitySizeLimit".equalsIgnoreCase(k) )
				axp.maxParameterEntitySizeLimit(adjust.getInt(i));
			else if ( "maxXMLNameLimit".equalsIgnoreCase(k) )
				axp.maxXMLNameLimit(adjust.getInt(i));
			else if ( "totalEntitySizeLimit".equalsIgnoreCase(k) )
				axp.totalEntitySizeLimit(adjust.getInt(i));
			else if ( "accessExternalDTD".equalsIgnoreCase(k) )
				axp.accessExternalDTD(adjust.getString(i));
			else if ( "accessExternalSchema".equalsIgnoreCase(k) )
				axp.accessExternalSchema(adjust.getString(i));
			else if ( "schema".equalsIgnoreCase(k) )
			{
				try
				{
					axp.schema(s_schemas.get(adjust.getString(i)));
				}
				catch (UnsupportedOperationException e)
				{
				}
			}
			else
				throw new SQLDataException(
					"unrecognized name \"" + k + "\" for parser adjustment",
					"22000");
		}
		return axp;
	}

	/**
	 * An obsolescent example, showing what was required to copy from one
	 * {@code SQLXML} object to another, using the various supported APIs,
	 * without using {@link Adjusting.XML.SourceResult}, or at least without
	 * using it much. It is still used in case 4 to be sure of getting a
	 * {@code StreamResult} that matches the byte-or-character-ness of the
	 * {@code StreamSource}. How to handle that case without
	 * {@code SourceResult} is left as an exercise.
	 */
	private static SQLXML oldSchoolLowLevelEcho(SQLXML rx, SQLXML sx, int how)
	throws SQLException
	{
		try
		{
			switch ( how )
			{
			case 1:
				InputStream is = sx.getBinaryStream();
				OutputStream os = rx.setBinaryStream();
				shovelBytes(is, os);
				break;
			case 2:
				Reader r = sx.getCharacterStream();
				Writer w = rx.setCharacterStream();
				shovelChars(r, w);
				break;
			case 3:
				rx.setString(sx.getString());
				break;
			case 4:
				StreamSource ss = sx.getSource(StreamSource.class);
				Adjusting.XML.StreamResult sr =
					rx.setResult(Adjusting.XML.StreamResult.class);
				is = ss.getInputStream();
				r  = ss.getReader();
				if ( null != is )
				{
					os = sr.preferBinaryStream().get().getOutputStream();
					shovelBytes(is, os);
					break;
				}
				if ( null != r )
				{
					w  = sr.preferCharacterStream().get().getWriter();
					shovelChars(r, w);
					break;
				}
				throw new SQLDataException(
					"StreamSource contained neither InputStream nor Reader");
			case 5:
				SAXSource sxs = sx.getSource(SAXSource.class);
				SAXResult sxr = rx.setResult(SAXResult.class);
				XMLReader xr  = sxs.getXMLReader();
				if ( null == xr )
				{
					SAXParserFactory spf = SAXParserFactory.newInstance();
					spf.setNamespaceAware(true);
					xr = spf.newSAXParser().getXMLReader();
					/*
					 * Important: before copying this example code for another
					 * use, consider whether the input XML might be untrusted.
					 * If so, the new XMLReader created here should have several
					 * features given safe default settings as outlined in the
					 * OWASP guidelines. (This branch is not reached when sx is
					 * a PL/Java native SQLXML instance, as xr will be non-null
					 * and already configured.)
					 */
				}
				ContentHandler ch = sxr.getHandler();
				xr.setContentHandler(ch);
				if ( ch instanceof DTDHandler )
					xr.setDTDHandler((DTDHandler)ch);
				LexicalHandler lh = sxr.getLexicalHandler();
				if ( null == lh  &&  ch instanceof LexicalHandler )
				lh = (LexicalHandler)ch;
				if ( null != lh )
					xr.setProperty(
						"http://xml.org/sax/properties/lexical-handler", lh);
				xr.parse(sxs.getInputSource());
				break;
			case 6:
				StAXSource sts = sx.getSource(StAXSource.class);
				StAXResult str = rx.setResult(StAXResult.class);
				XMLOutputFactory xof = XMLOutputFactory.newInstance();
				/*
				 * The Source has either an event reader or a stream reader. Use
				 * the event reader directly, or create one around the stream
				 * reader.
				 */
				XMLEventReader xer = sts.getXMLEventReader();
				if ( null == xer )
				{
					XMLInputFactory  xif = XMLInputFactory .newInstance();
					xif.setProperty(xif.IS_NAMESPACE_AWARE, true);
					/*
					 * Important: before copying this example code for another
					 * use, consider whether the input XML might be untrusted.
					 * If so, the new XMLInputFactory created here might want
					 * several properties given safe default settings as
					 * outlined in the OWASP guidelines. (When sx is a PL/Java
					 * native SQLXML instance, the XMLStreamReader obtained
					 * below will already have been so configured.)
					 */
					xer = xif.createXMLEventReader(sts.getXMLStreamReader());
				}
				/*
				 * Were you thinking the above could be simply
				 * createXMLEventReader(sts) by analogy with the writer below?
				 * Good thought, but the XMLInputFactory implementation that's
				 * included in OpenJDK doesn't implement the case where the
				 * Source argument is a StAXSource! Two lines would do it.
				 */
				/*
				 * Because of a regression in Java 9 and later, the line below,
				 * while working in Java 8 and earlier, will produce a
				 * ClassCastException in Java 9 through (for sure) 12, (almost
				 * certainly) 13, and on until some future version fixes the
				 * regression, if ever, if 'str' wraps any XMLStreamWriter
				 * implementation other than the inaccessible one from the guts
				 * of the JDK itself. The bug has been reported but (as of this
				 * writing) is still in the maddening limbo phase of the Java
				 * bug reporting cycle, where no bug number can refer to it. See
				 * lowLevelXMLEcho() above for code to do this copy successfully
				 * using an Adjusting.XML.SourceResult.
				 */
				XMLEventWriter xew = xof.createXMLEventWriter(str);
				xew.add(xer);
				xew.close();
				xer.close();
				break;
			case 7:
				DOMSource ds = sx.getSource(DOMSource.class);
				DOMResult dr = rx.setResult(DOMResult.class);
				dr.setNode(ds.getNode());
				break;
			default:
				throw new SQLDataException(
					"how must be 1-7 for lowLevelXMLEcho", "22003");
			}
		}
		catch ( IOException e )
		{
			throw new SQLException(
				"IOException in lowLevelXMLEcho", "58030", e);
		}
		catch (
			ParserConfigurationException | SAXException | XMLStreamException e )
		{
			throw new SQLException(
				"XML exception in lowLevelXMLEcho", "22000", e);
		}
		return rx;
	}

	/**
	 * Proxy a PL/Java SQLXML source object as if it were of a non-PL/Java
	 * implementing class, to confirm that it can still be returned successfully
	 * to PostgreSQL.
	 * @param sx readable {@code SQLXML} object to proxy
	 * @param how 1,2,4,5,6,7 determines what subclass of {@code Source} will be
	 * returned by {@code getSource}.
	 */
	@Function(schema="javatest", implementor="postgresql_xml",
	          provides="proxiedXMLEcho")
	public static SQLXML proxiedXMLEcho(SQLXML sx, int how)
	throws SQLException
	{
		return new SQLXMLProxy(sx, how);
	}

	/**
	 * Supply a sequence of bytes to be the exact (encoded) content of an XML
	 * value, which will be returned; if the encoding is not UTF-8, the value
	 * should begin with an XML Decl that names the encoding.
	 *<p>
	 * Constructs an {@code SQLXML} instance that will return the supplied
	 * content as a {@code StreamSource} wrapping an {@code InputStream}, or via
	 * {@code getBinaryStream}, but fail if asked for any other form.
	 */
	@Function(schema="javatest", implementor="postgresql_xml",
	          provides="mockedXMLEchoB")
	public static SQLXML mockedXMLEcho(byte[] bytes)
	throws SQLException
	{
		return new SQLXMLMock(bytes);
	}

	/**
	 * Supply a sequence of characters to be the exact (Unicode) content of an
	 * XML value, which will be returned; if the value begins with an XML Decl
	 * that names an encoding, the content will be assumed to contain only
	 * characters representable in that encoding.
	 *<p>
	 * Constructs an {@code SQLXML} instance that will return the supplied
	 * content as a {@code StreamSource} wrapping a {@code Reader}, or via
	 * {@code getCharacterStream}, but fail if asked for any other form.
	 */
	@Function(schema="javatest", implementor="postgresql_xml",
	          provides="mockedXMLEchoC")
	public static SQLXML mockedXMLEcho(String chars)
	throws SQLException
	{
		return new SQLXMLMock(chars);
	}

	/**
	 * Text-typed variant of lowLevelXMLEcho (does not require XML type).
	 */
	@Function(schema="javatest", name="lowLevelXMLEcho",
		type="text")
	public static SQLXML lowLevelXMLEcho_(@SQLType("text") SQLXML sx, int how,
		@SQLType(defaultValue={}) ResultSet adjust)
	throws SQLException
	{
		return lowLevelXMLEcho(sx, how, adjust);
	}

	/**
	 * Low-level XML echo where the Java parameter and return type are String.
	 */
	@Function(schema="javatest", implementor="postgresql_xml", type="xml")
	public static String lowLevelXMLEcho(@SQLType("xml") String x)
	throws SQLException
	{
		return x;
	}

	/**
	 * Create some XML, pass it to a {@code SELECT ?} prepared statement,
	 * retrieve it from the result set, and return it via the out-parameter
	 * result set of this {@code RECORD}-returning function.
	 */
	@Function(schema="javatest", type="RECORD")
	public static boolean xmlInStmtAndRS(ResultSet out) throws SQLException
	{
		Connection c = DriverManager.getConnection("jdbc:default:connection");
		SQLXML x = c.createSQLXML();
		x.setString("<a/>");
		PreparedStatement ps = c.prepareStatement("SELECT ?");
		ps.setObject(1, x, Types.SQLXML);
		ResultSet rs = ps.executeQuery();
		rs.next();
		if ( Types.SQLXML != rs.getMetaData().getColumnType(1) )
			logMessage("WARNING",
				"ResultSetMetaData.getColumnType() misreports SQLXML");
		x = rs.getSQLXML(1);
		ps.close();
		out.updateObject(1, x);
		return true;
	}

	/**
	 * Test serialization into the PostgreSQL server encoding by returning
	 * a text node, optionally wrapped in an element, containing the supplied
	 * stuff.
	 *<p>
	 * The stuff is supplied as a {@code bytea} and a named <em>encoding</em>,
	 * so it is easy to supply stuff that isn't in the server encoding and see
	 * what the serializer does with it.
	 *<p>
	 * As of this writing, if the <em>stuff</em>, decoded according to
	 * <em>encoding</em>, contains characters that are not representable in the
	 * server encoding, the serializers supplied in the JRE will:
	 *<ul>
	 *<li>SAX, DOM: replace the character with a numeric character reference if
	 * the node is wrapped in an element, but not outside of an element; there,
	 * PL/Java ensures an {@code UnmappableCharacterException} is thrown, as the
	 * serializer would otherwise silently lose information by replacing the
	 * character with a {@code ?}.
	 *<li>StAX: replace the character with a numeric character reference whether
	 * wrapped in an element or not (outside of an element, this officially
	 * violates the letter of the XML spec, but does not lose information, and
	 * is closer to the spirit of SQL/XML with its {@code XML(CONTENT)} type).
	 *</ul>
	 * @param stuff Content to be used in the text node
	 * @param encoding Name of an encoding; stuff will be decoded to Unicode
	 * according to this encoding, and then serialized into the server encoding,
	 * where possible.
	 * @param how Integer specifying which XML API to test, like every other how
	 * in this class; here the only valid choices are 5 (SAX), 6 (StAX), or
	 * 7 (DOM).
	 * @param inElement True if the text node should be wrapped in an element.
	 * @return The resulting XML content.
	 */
	@Function(schema="javatest", implementor="postgresql_xml")
	public static SQLXML xmlTextNode(
		byte[] stuff, String encoding, int how, boolean inElement)
		throws Exception
	{
		if ( 5 > how || how > 7 )
			throw new SQLDataException(
				"how must be 5-7 for xmlTextNode", "22003");

		String stuffString = new String(stuff, encoding);
		Connection c = DriverManager.getConnection("jdbc:default:connection");
		SQLXML rx = c.createSQLXML();

		switch ( how )
		{
		case 5:
			SAXResult sxr = rx.setResult(SAXResult.class);
			sxr.getHandler().startDocument();
			if ( inElement )
				sxr.getHandler().startElement("", "sax", "sax",
					new AttributesImpl());
			sxr.getHandler().characters(
				stuffString.toCharArray(), 0, stuffString.length());
			if ( inElement )
				sxr.getHandler().endElement("", "sax", "sax");
			sxr.getHandler().endDocument();
			break;
		case 6:
			StAXResult stxr = rx.setResult(StAXResult.class);
			stxr.getXMLStreamWriter().writeStartDocument();
			if ( inElement )
				stxr.getXMLStreamWriter().writeStartElement("", "stax", "");
			stxr.getXMLStreamWriter().writeCharacters(stuffString);
			if ( inElement )
				stxr.getXMLStreamWriter().writeEndElement();
			stxr.getXMLStreamWriter().writeEndDocument();
			break;
		case 7:
			DOMResult dr = rx.setResult(DOMResult.class);
			/*
			 * Why request features XML and Traversal?
			 * If the only features requested are from the set
			 * {Core, XML, LS} and maybe XPath, you get a brain-damaged
			 * DOMImplementation that violates the org.w3c.dom.DOMImplementation
			 * contract, as createDocument still tries to make a document
			 * element even when passed null,null,null when, according to the
			 * contract, it should not. To get the real implementation that
			 * works, ask for some feature it supports outside of that core set.
			 * I don't really need Traversal, but by asking for it, I get what
			 * I do need.
			 */
			Document d = DOMImplementationRegistry.newInstance()
				.getDOMImplementation("XML Traversal")
				.createDocument(null, null, null);
			DocumentFragment df = d.createDocumentFragment();
			( inElement ? df.appendChild(d.createElement("dom")) : df )
				.appendChild(d.createTextNode(stuffString));
			dr.setNode(df);
			break;
		}
		return rx;
	}

	/**
	 * Create and leave some number of SQLXML objects unclosed, unused, and
	 * unreferenced, as a test of reclamation.
	 * @param howmany Number of SQLXML instances to create.
	 * @param how If nonzero, the flavor of writing to request on the object
	 * before abandoning it; if zero, it is left in its initial, writable state.
	 */
	@Function(schema="javatest")
	public static void unclosedSQLXML(int howmany, int how) throws SQLException
	{
		Connection c = DriverManager.getConnection("jdbc:default:connection");
		while ( howmany --> 0 )
		{
			SQLXML sx = c.createSQLXML();
			if ( 0 < how )
				sxToResult(sx, how);
		}
	}


	/**
	 * Return some instance of {@code Source} for reading an {@code SQLXML}
	 * object, depending on the parameter {@code how}.
	 *<p>
	 * Note that this method always returns a {@code Source}, even for cases
	 * 1 and 2 (obtaining readable streams directly from the {@code SQLXML}
	 * object; this method wraps them in {@code Source}), and case 3
	 * ({@code getString}; this method creates a {@code StringReader} and
	 * returns it wrapped in a {@code Source}.
	 */
	private static Source sxToSource(SQLXML sx, int how) throws SQLException
	{
		switch ( how )
		{
			case  1: return new StreamSource(sx.getBinaryStream());
			case  2: return new StreamSource(sx.getCharacterStream());
			case  3: return new StreamSource(new StringReader(sx.getString()));
			case  4: return     sx.getSource(StreamSource.class);
			case  5: return     sx.getSource(SAXSource.class);
			case  6: return     sx.getSource(StAXSource.class);
			case  7: return     sx.getSource(DOMSource.class);
			default: throw new SQLDataException("how should be 1-7", "22003");
		}
	}

	/**
	 * Return some instance of {@code Result} for writing an {@code SQLXML}
	 * object, depending on the parameter {@code how}.
	 *<p>
	 * Note that this method always returns a {@code Result}, even for cases
	 * 1 and 2 (obtaining writable streams directly from the {@code SQLXML}
	 * object; this method wraps them in {@code Result}), and case 3
	 * ({@code setString}; this method creates a {@code StringWriter} and
	 * returns it wrapped in a {@code Result}.
	 *<p>
	 * In case 3, it will be necessary, after writing, to get the {@code String}
	 * from the {@code StringWriter}, and call {@code setString} with it.
	 */
	private static Result sxToResult(SQLXML sx, int how) throws SQLException
	{
		switch ( how )
		{
			case  1: return new StreamResult(sx.setBinaryStream());
			case  2: return new StreamResult(sx.setCharacterStream());
			case  3: return new StreamResult(new StringWriter());
			case  4: return     sx.setResult(StreamResult.class);
			case  5: return     sx.setResult(SAXResult.class);
			case  6: return     sx.setResult(StAXResult.class);
			case  7:
				DOMResult r = sx.setResult(DOMResult.class);
				allowFragment(r); // else it'll accept only DOCUMENT form
				return r;
			default: throw new SQLDataException("how should be 1-7", "22003");
		}
	}

	/**
	 * Return some instance of {@code Source} for reading an {@code SQLXML}
	 * object, depending on the parameter {@code how}, applying any adjustments
	 * in {@code adjust}.
	 *<p>
	 * Allows {@code how} to be zero, meaning to let the implementation choose
	 * what kind of {@code Source} to present. Otherwise identical to the other
	 * {@code sxToSource}.
	 */
	private static Source sxToSource(SQLXML sx, int how, ResultSet adjust)
	throws SQLException
	{
		Source s;
		switch ( how )
		{
			case  0: s = sx.getSource(Adjusting.XML.Source.class); break;
			case  1:
			case  2:
			case  3:
			case  4:
				return sxToSource(sx, how); // no adjustments on a StreamSource
			case  5: s = sx.getSource(Adjusting.XML.SAXSource.class); break;
			case  6: s = sx.getSource(Adjusting.XML.StAXSource.class); break;
			case  7: s = sx.getSource(Adjusting.XML.DOMSource.class); break;
			default: throw new SQLDataException("how should be 0-7", "22003");
		}

		if ( s instanceof Adjusting.XML.Source )
			return applyAdjustments(adjust, (Adjusting.XML.Source<?>)s).get();
		return s;
	}

	/**
	 * Return some instance of {@code Result} for writing an {@code SQLXML}
	 * object, depending on the parameter {@code how} applying any adjustments
	 * in {@code adjust}.
	 *<p>
	 * Allows {@code how} to be zero, meaning to let the implementation choose
	 * what kind of {@code Result} to present. Otherwise identical to the other
	 * {@code sxToResult}.
	 */
	private static Result sxToResult(SQLXML sx, int how, ResultSet adjust)
	throws SQLException
	{
		Result r;
		switch ( how )
		{
			case  1: // you might wish you could adjust a raw BinaryStream
			case  2: // or CharacterStream
			case  3: // or String, but you can't. Ask for a StreamResult.
			case  5: // SAXResult needs no adjustment
			case  6: // StAXResult needs no adjustment
			case  7: // DOMResult needs no adjustment
				return sxToResult(sx, how);
			case  4: r = sx.setResult(Adjusting.XML.StreamResult.class); break;
			case  0: r = sx.setResult(Adjusting.XML.Result.class); break;
			default: throw new SQLDataException("how should be 0-7", "22003");
		}

		if ( r instanceof Adjusting.XML.Result )
			return applyAdjustments(adjust, (Adjusting.XML.Result<?>)r).get();
		return r;
	}

	/**
	 * Ensure the closing of whatever method was used to add content to
	 * an {@code SQLXML} object.
	 *<p>
	 * Before a {@code SQLXML} object that has been written to can be used by
	 * PostgreSQL (returned as a function result, plugged in as a prepared
	 * statement parameter or into a {@code ResultSet}, etc.), the method used
	 * for writing it must be "closed" to ensure the writing is complete.
	 *<p>
	 * If it is set with {@link SQLXML#setString setString}, nothing more is
	 * needed; {@code setString} obviously sets the whole value at once. Any
	 * {@code OutputStream} or {@code Writer} obtained from
	 * {@link SQLXML#setBinaryStream setBinaryStream} or
	 * {@link SQLXML#setCharacterStream setCharacterStream}, or from
	 * {@link SQLXML#setResult setResult}{@code (StreamResult.class)}, has to be
	 * explicitly closed (a {@link Transformer} does not close its
	 * {@link Result} when the transformation is complete!).
	 * Those are cases 1, 2, and 4 here.
	 *<p>
	 * Cases 5 ({@code SAXResult}) and 6 ({@code StAXResult}) need no special
	 * attention; though the {@code Transformer} does not close them, the ones
	 * returned by this {@code SQLXML} implementation are set up to close
	 * themselves when the {@code endDocument} event is written.
	 *<p>
	 * Case 3 (test of {@code setString} is handled specially here. As this
	 * class allows testing of all techniques for writing the {@code SQLXML}
	 * object, and most of those involve a {@code Result}, case 3 is handled
	 * by also constructing a {@code Result} over a {@link StringWriter} and
	 * having the content written into that; this method then extracts the
	 * content from the {@code StringWriter} and passes it to {@code setString}.
	 * For cases 1 and 2, likewise, the stream obtained with
	 * {@code getBinaryStream} or {@code getCharacterStream} has been wrapped in
	 * a {@code Result} for generality in this example.
	 *<p>
	 * A typical application will not need the generality seen here; it
	 * will usually know which technique it is using to write the {@code SQLXML}
	 * object, and only needs to know how to close that if it needs closing.
	 * @param r The {@code Result} onto which writing was done.
	 * @param sx The {@code SQLXML} object being written.
	 * @param how The integer used in this example class to select which method
	 * of writing the {@code SQLXML} object was to be tested.
	 * @return The {@code SQLXML} object {@code sx}, because why not?
	 */
	public static SQLXML ensureClosed(Result r, SQLXML sx, int how)
	throws SQLException
	{
		switch ( how )
		{
		case 1:
		case 2:
		case 4:
			StreamResult sr = (StreamResult)r;
			OutputStream os = sr.getOutputStream();
			Writer w = sr.getWriter();
			try
			{
				if ( null != os )
					os.close();
				if ( null != w )
					w.close();
			}
			catch ( IOException ioe )
			{
				throw new SQLException(
					"Failure closing SQLXML result", "XX000");
			}
			break;
		case 3:
			StringWriter sw = (StringWriter)((StreamResult)r).getWriter();
			String s = sw.toString();
			sx.setString(s);
			break;
		}
		return sx;
	}

	/**
	 * Configure a {@code DOMResult} to accept {@code CONTENT} (a/k/a
	 * document fragment), not only the more restrictive {@code DOCUMENT}.
	 *<p>
	 * The other forms of {@code Result} that can be requested will happily
	 * accept {@code XML(CONTENT)} and not just {@code XML(DOCUMENT)}.
	 * The {@code DOMResult} is pickier, however: if you first call
	 * {@link DOMResult#setNode setNode} with a {@code DocumentFragment}, it
	 * will accept either form, but if you leave the node unset when passing the
	 * {@code DOMResult} to a transformer, the transformer will default to
	 * putting a {@code Document} node there, and then it will not accept a
	 * fragment.
	 *<p>
	 * If you need to handle fragments, this method illustrates how to pre-load
	 * the {@code DOMResult} with an empty {@code DocumentFragment}. Note that
	 * if you use some XML processing package that supplies its own classes
	 * implementing DOM nodes, you may need to use a {@code DocumentFragment}
	 * instance obtained from that package.
	 */
	public static void allowFragment(DOMResult r) throws SQLException
	{
		try
		{
			r.setNode(DocumentBuilderFactory.newInstance()
				.newDocumentBuilder().newDocument()
					.createDocumentFragment());
		}
		catch ( ParserConfigurationException pce )
		{
			throw new SQLException("Failed initializing DOMResult", pce);
		}
	}

	private static void shovelBytes(InputStream is, OutputStream os)
	throws IOException
	{
		byte[] b = new byte[8192];
		int got;
		while ( -1 != (got = is.read(b)) )
			os.write(b, 0, got);
		is.close();
		os.close();
	}

	private static void shovelChars(Reader r, Writer w)
	throws IOException
	{
		char[] b = new char[8192];
		int got;
		while ( -1 != (got = r.read(b)) )
			w.write(b, 0, got);
		r.close();
		w.close();
	}

	/**
	 * Test the MappedUDT (in one direction anyway).
	 *<p>
	 * Creates a {@code PassXML} object, the Java class that maps the
	 * {@code javatest.onexml} composite type, which has one member, of XML
	 * type. Stores a {@code SQLXML} value in that field of the {@code PassXML}
	 * object, and passes that to an SQL query that expects and returns
	 * {@code javatest.onexml}. Retrieves the XML from the value field of the
	 * {@code PassXML} object created to map the result of the query.
	 * @return The original XML value, if all goes well.
	 */
	@Function(schema="javatest", implementor="postgresql_xml")
	public static SQLXML xmlFromComposite() throws SQLException
	{
		Connection c = DriverManager.getConnection("jdbc:default:connection");
		PreparedStatement ps =
			c.prepareStatement("SELECT CAST(? AS javatest.onexml)");
		SQLXML x = c.createSQLXML();
		x.setString("<a/>");
		PassXML obj = new PassXML();
		obj.m_value = x;
		obj.m_typeName = "javatest.onexml";
		ps.setObject(1, obj);
		ResultSet r = ps.executeQuery();
		r.next();
		obj = (PassXML)r.getObject(1);
		ps.close();
		return obj.m_value;
	}

	/*
	 * Required to serve as a MappedUDT:
	 */
	/**
	 * No-arg constructor required of objects that will implement
	 * {@link SQLData}.
	 */
	public PassXML() { }

	private String m_typeName;
	private SQLXML m_value;

	@Override
	public String getSQLTypeName() { return m_typeName; }

	@Override
	public void readSQL(SQLInput stream, String typeName) throws SQLException
	{
		m_typeName = typeName;
		m_value = (SQLXML) stream.readObject();
	}

	@Override
	public void writeSQL(SQLOutput stream) throws SQLException
	{
		stream.writeSQLXML(m_value);
	}

	/**
	 * Class that will proxy methods to another {@code SQLXML} class.
	 *<p>
	 * Used for testing the PL/Java can accept input for PostgreSQL from an
	 * {@code SQLXML} object not of its own implementation (for example, one
	 * obtained from a different JDBC driver from some other database).
	 *<p>
	 * Only the {@code getSource} method is specially treated, to allow
	 * exercising the various flavors of source.
	 */
	public static class SQLXMLProxy implements SQLXML
	{
		private SQLXML m_sx;
		private int m_how;

		public SQLXMLProxy(SQLXML sx, int how)
		{
			if ( null == sx )
				throw new NullPointerException("Null SQLXMLProxy target");
			if ( 1 > how  ||  how > 7  ||  how == 3 )
				throw new IllegalArgumentException(
					"\"how\" must be 1, 2, 4, 5, 6, or 7");
			m_sx = sx;
			m_how = how;
		}

		@Override
		public void free() throws SQLException { m_sx.free(); }

		@Override
		public InputStream getBinaryStream() throws SQLException
		{
			return m_sx.getBinaryStream();
		}

		@Override
		public OutputStream setBinaryStream() throws SQLException
		{
			return m_sx.setBinaryStream();
		}

		@Override
		public Reader getCharacterStream() throws SQLException
		{
			return m_sx.getCharacterStream();
		}

		@Override
		public Writer setCharacterStream() throws SQLException
		{
			return m_sx.setCharacterStream();
		}

		@Override
		public String getString() throws SQLException
		{
			return m_sx.getString();
		}

		@Override
		public void setString(String value) throws SQLException
		{
			m_sx.setString(value);
		}

		@Override
		@SuppressWarnings("unchecked") // all the fun's when sourceClass is null
		public <T extends Source> T getSource(Class<T> sourceClass)
		throws SQLException
		{
			if ( null == sourceClass )
			{
				switch ( m_how )
				{
				case 1:
					return (T)new StreamSource(m_sx.getBinaryStream());
				case 2:
					return (T)new StreamSource(m_sx.getCharacterStream());
				case 4:
					sourceClass = (Class<T>)StreamSource.class;
					break;
				case 5:
					sourceClass = (Class<T>)SAXSource.class;
					break;
				case 6:
					sourceClass = (Class<T>)StAXSource.class;
					break;
				case 7:
					sourceClass = (Class<T>)DOMSource.class;
					break;
				}
			}
			return m_sx.getSource(sourceClass);
		}

		@Override
		public <T extends Result> T setResult(Class<T> resultClass)
		throws SQLException
		{
			return m_sx.setResult(resultClass);
		}
	}

	/**
	 * Class that will mock an {@code SQLXML} instance, returning only binary or
	 * character stream data from a byte array or string supplied at
	 * construction.
	 */
	public static class SQLXMLMock implements SQLXML
	{
		private String m_chars;
		private byte[] m_bytes;

		public SQLXMLMock(String content)
		{
			if ( null == content )
				throw new NullPointerException("Null SQLXMLMock content");
			m_chars = content;
		}

		public SQLXMLMock(byte[] content)
		{
			if ( null == content )
				throw new NullPointerException("Null SQLXMLMock content");
			m_bytes = content;
		}

		@Override
		public void free() throws SQLException { }

		@Override
		public InputStream getBinaryStream() throws SQLException
		{
			if ( null != m_bytes )
				return new ByteArrayInputStream(m_bytes);
			throw new UnsupportedOperationException(
				"SQLXMLMock.getBinaryStream");
		}

		@Override
		public OutputStream setBinaryStream() throws SQLException
		{
			throw new UnsupportedOperationException(
				"SQLXMLMock.setBinaryStream");
		}

		@Override
		public Reader getCharacterStream() throws SQLException
		{
			if ( null != m_chars )
				return new StringReader(m_chars);
			throw new UnsupportedOperationException(
				"SQLXMLMock.getCharacterStream");
		}

		@Override
		public Writer setCharacterStream() throws SQLException
		{
			throw new UnsupportedOperationException(
				"SQLXMLMock.setCharacterStream");
		}

		@Override
		public String getString() throws SQLException
		{
			if ( null != m_chars )
				return m_chars;
			throw new UnsupportedOperationException(
				"SQLXMLMock.getString");
		}

		@Override
		public void setString(String value) throws SQLException
		{
			throw new UnsupportedOperationException(
				"SQLXMLMock.setString");
		}

		@Override
		@SuppressWarnings("unchecked") // sourceClass==StreamSource is verified
		public <T extends Source> T getSource(Class<T> sourceClass)
		throws SQLException
		{
			if ( null != sourceClass && StreamSource.class != sourceClass )
				throw new UnsupportedOperationException(
					"SQLXMLMock.getSource(" + sourceClass.getName() + ")");
			if ( null != m_chars )
				return (T) new StreamSource(new StringReader(m_chars));
			return (T) new StreamSource(new ByteArrayInputStream(m_bytes));
		}

		@Override
		public <T extends Result> T setResult(Class<T> resultClass)
		throws SQLException
		{
			throw new UnsupportedOperationException(
				"SQLXMLMock.setResult");
		}
	}
}<|MERGE_RESOLUTION|>--- conflicted
+++ resolved
@@ -67,7 +67,6 @@
 
 import org.postgresql.pljava.Adjusting;
 import static org.postgresql.pljava.Adjusting.XML.setFirstSupported;
-import org.postgresql.pljava.SessionManager;
 import org.postgresql.pljava.annotation.Function;
 import org.postgresql.pljava.annotation.MappedUDT;
 import org.postgresql.pljava.annotation.SQLAction;
@@ -645,9 +644,7 @@
 			 * for setting the Transformer to use the server encoding.
 			 */
 			if ( rlt instanceof StreamResult )
-				t.setOutputProperty(ENCODING,
-					SessionManager.current().frozenSystemProperties()
-					.getProperty("org.postgresql.server.encoding"));
+				t.setOutputProperty(ENCODING, SERVER_ENCODING.charset().name());
 			else if ( Boolean.TRUE.equals(indent) )
 				logMessage("WARNING",
 					"indent requested, but howout specifies a non-stream " +
@@ -715,13 +712,7 @@
 			 * for setting the Transformer to use the server encoding.
 			 */
 			if ( howout < 5 )
-<<<<<<< HEAD
 				t.setOutputProperty(ENCODING, SERVER_ENCODING.charset().name());
-=======
-				t.setOutputProperty(ENCODING,
-					SessionManager.current().frozenSystemProperties()
-					.getProperty("org.postgresql.server.encoding"));
->>>>>>> b68b84fb
 			t.transform(src, rlt);
 		}
 		catch ( TransformerException te )
