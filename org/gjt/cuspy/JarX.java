package org.gjt.cuspy;

import java.io.InputStream;
import java.io.InputStreamReader;
import java.io.BufferedReader;
import java.io.BufferedWriter;
import java.io.OutputStreamWriter;
import java.io.IOException;
import java.io.UnsupportedEncodingException;
import java.io.File;
import java.io.FileInputStream;
import java.io.FileOutputStream;
import java.io.OutputStream;
import java.nio.charset.Charset;
import java.nio.charset.CharsetDecoder;
import java.nio.charset.CharsetEncoder;
import java.util.ArrayList;
import java.util.Map;
import java.util.HashMap;
import java.net.URL;
import java.util.jar.Attributes;
import java.util.jar.JarEntry;
import java.util.jar.JarInputStream;
import java.util.jar.Manifest;
import java.util.zip.ZipEntry;
import java.util.zip.ZipOutputStream;
import javax.script.ScriptEngine;
import javax.script.ScriptEngineManager;

/**
 * Distribute your work as a self-extracting jar file by including one file,
 * JarX.class, that also safely converts text files to the receiver's encoding
 * and newline conventions, and adds less than 7 kB to your jar.
 *<P>
 * A self-extracting file is handy if your recipient might have a
 * Java runtime environment but not the jar tool.
 * The text conversion offered by JarX is useful if your distribution will
 * include text files, source, documentation, scripts, etc., and your recipients
 * have platforms with different newline conventions.
 *<H2>Text conversion background</H2>
 * There are two issues in the cross-platform delivery of text files.
 *<OL><LI>Different platforms indicate the end of a line differently.
 * The UNIX convention uses the single character LINE FEED; the (old) Macintosh
 * used only the CARRIAGE RETURN character, and DOS/Windows systems require
 * every line to end with a CARRIAGE RETURN followed by a LINE FEED.
 * If some conversion isn't done, a Windows file appears to have garbage
 * characters at the ends of lines if moved to UNIX, or the beginnings of lines
 * if moved to a Mac; UNIX and Mac files moved to Windows, or Mac files moved
 * to UNIX, appear to be squished into one insanely long line.
 * These effects can complicate viewing and editing the files, and interfere
 * with automated processes like diff or version control.
 *<LI>Different platforms may use different default character encodings.
 * Ideally, text files within a jar should be extracted into the local encoding.
 *</OL><P>
 * It's important to apply such transformations <EM>only</EM> to the files
 * within the archive that are actually <EM>known</EM> to contain text.
 * Passing binary data or class files through character and newline
 * transformations will corrupt them.
 *<H3>The ZIP approach and why it loses</H3>
 * The popular zip format on which jar is based already has a provision for
 * newline (but not character set) conversion. Each entry includes a text/binary
 * bit, and the unzip program applies newline conversion while extracting, but
 * only to the files flagged as text.
 *<P>
 * One problem, though not the fatal one, with this scheme is that there is no
 * single convention for newlines inside the zip file.  Instead, files are
 * stored just as they are found on the source system, and a code indicating the
 * source operating system is stored in the archive.  The receiving unzip
 * program must interpret the code and know what newline convention that
 * operating system used, in order to convert newlines appropriately.
 *<P>
 * The fatal flaw, however, has to do with the way the text/binary
 * bit gets set in the first place.  While building the archive, the common zip
 * programs look at statistical properties of byte frequencies in the input,
 * and set the text bit for any entry that looks like it might be text!  If a
 * binary file happens to contain an unlucky sequence of bytes, it will be
 * flagged as text and then silently corrupted by any unzip program that honors
 * the text bit.  That can happen, and has happened, to class files in zip
 * archives if the recipient uses unzip -a, and causes significant misery if
 * the package is widely distributed.
 *<H3>A better way</H3>
 * Even though the jar format is based on zip, it would be a mistake to make jar
 * tools that rely on the zip text/binary bit, because common
 * practice has made that bit unreliable.  What's needed is a standard way for
 * the developer to explicitly indicate the processing needed for each entry
 * in the jar.  Also, a single representation should be adopted for newlines
 * in text files inside a jar, so an extracting program only needs to convert
 * from that representation to the local one, and does not need to concern
 * itself with details of the system where the jar was created.
 *<P>
 * As of JDK 1.3, Sun has extended the
 *<A
 HREF="http://java.sun.com/products/jdk/1.3/docs/guide/jar/jar.html#Per-Entry%20Attributes">
 *Jar File Specification</A> to allow a <CODE>Content-Type</CODE> in the
 * Manifest for each jar entry.  The value of <CODE>Content-Type</CODE> is a
 *<A HREF="http://www.isi.edu/in-notes/iana/assignments/media-types/media-types">MIME
 * type</A>, and with this a developer can specify exactly which entries in a
 * jar should be treated as text.  The question of a standard representation
 * for newlines inside the jar is settled, because
 * <A HREF="ftp://ftp.isi.edu/in-notes/rfc2046.txt">[RFC2046 section 4.1.1]</A>
 * establishes a canonical line break representation for all subtypes of the
 * <CODE>text</CODE> MIME type.  Therefore, correct translation of line breaks from any
 * platform to any platform can be achieved if a jar-building program just
 * converts from its local convention to the canonical CRLF form, and a jar
 * extraction program just converts the canonical to its own local form. Neither
 * program needs to know anything about the other environment.
 * Finally, the <CODE>charset</CODE> parameter of the <CODE>text</CODE> type
 * allows explicit specification of the character encoding used in a jar entry,
 * and the extracting program can automatically convert into the encoding used
 * on the local system. (But see <STRONG>Call to action</STRONG> below.)
 *<H2>What JarX Does</H2>
 * <CODE>Content-Type</CODE> entries in a Manifest were introduced in Java 1.3
 * but are compatible with earlier jar specifications; a jar file containing
 * such entries can be processed without any trouble by any jar tool compliant
 * with the old or new standard.  However, there is not yet a full jar tool
 * available that will honor the content types and do automatic transformation
 * of text entries.  To fill the need until that functionality is added to the
 * widely-available jar tools, JarX is available now.
 *<P>
 * JarX.Build produces a jar, working from a manifest file prepared by the
 * developer.  Entries with any <CODE>text</CODE> type will be translated from
 * the local encoding into the specified <CODE>charset</CODE> if given, and
 * entries with the specific type <CODE>text/plain</CODE> will have their line
 * endings converted to the CRLF canonical form.  Line endings are left alone
 * for all other subtypes of <CODE>text</CODE>, but this decision is open to
 * comment.
 *<P>
 * The file produced by JarX.Build is a fully compliant jar and can be unpacked
 * by any jar or unzip tool, but current tools will not automatically convert
 * the text files to the local conventions.  By including the single class file
 * <CODE>JarX.class</CODE> in the jar, a developer produces a self-extracting
 * archive that can be executed to unpack itself on any Java 1.6 or later
 * virtual machine, performing all automatic conversions and requiring no jar
 * tool at all.
 *<H2>Building a Jar</H2>
 * To build a jar file, first prepare the manifest, using any text editor or,
 * more likely, a script.  Include a <CODE>Name:</CODE> entry for every file
 * to be included in the jar.  JarX.Build archives only the files named in
 * the manifest.  Be sure to include <CODE>Manifest-Version: 1.0</CODE> as
 * the first line of the manifest; JarX.Build does not do it for you.  To make
 * the jar self-extracting, make the next line<BR>
 * <CODE>Main-Class: org.gjt.cuspy.JarX</CODE><BR> and be sure to include a
 * <CODE>Name:</CODE> entry for <CODE>org/gjt/cuspy/JarX.class</CODE>.
 *<P>
 * Add an appropriate <CODE>Content-Type:</CODE> line after the
 * <CODE>Name:</CODE> line for every entry that needs one.  JarX itself only
 * distinguishes the <CODE>text</CODE> types from nontext (everything else),
 * and treats a missing <CODE>Content-Type:</CODE> as nontext, so for purposes
 * of JarX you only need to add content types for text files.  For other
 * purposes you may wish to include the types of other entries as well.
 * In the simplest case, just omit content types for your non-text files,
 * and add <CODE>Content-Type: text/plain; charset=UTF-8</CODE> for files that
 * you want auto-converted.  Then give the command<BR>
 * <CODE>java org.gjt.cuspy.JarX$Build foo.jar manifest</CODE><BR> if
 * <CODE>manifest</CODE> is the name of your prepared manifest file and
 * <CODE>foo.jar</CODE> names the jar you want to create.
 * The order of files in the jar will be the order of their names in the
 * manifest.
 *<H3>Special manifest attributes</H3>
 * For 2016, JarX now recognizes some special manifest attributes:
 * <DL>
 *  <DT>_JarX_CharsetInArchive</DT>
 *  <DD>As a per-entry attribute, identifies the character set of the associated
 *   text member as stored in the archive. This is entirely equivalent to the
 *   earlier method using {@code ;charset=} on the Content-Type attribute,
 *   which JarX still supports, but has not been widely adopted. As a main
 *   attribute, sets a default for any text members without a per-entry value.
 *  </DD>
 *  <DT>_JarX_CharsetWhenUnpacked</DT>
 *  <DD>As a per-entry attribute, identifies the character set of the associated
 *   text member when not in the archive. At Build time, the member will be
 *   transcoded from this charset (instead of the platform's default) to the
 *   specified InArchive charset, and, on extraction, will be transcoded back
 *   to this charset regardless of the platform's default encoding. This
 *   attribute can be used for files conforming to specifications that define
 *   a fixed encoding. In other cases, omitting this attribute allows the
 *   member to be extracted into the receiving platform's default charset.
 *   As a main attribute, sets a default for text members without a per-entry
 *   value.</DD>
 *  <DT>_JarX_Permissions</DT>
 *  <DD>As a per-entry attribute, declares permissions to apply to the
 *   extracted file. (At present, not applied to directories.) Only the
 *   Java SE 6 {@link java.io.File} permissions are supported, a small subset
 *   of what most platforms support. A comma-separated list of
 *   <em>usage</em>{@code =}<em>bywhom</em>, where <em>usage</em> can be
 *   {@code read}, {@code write}, or {@code execute} and <em>bywhom</em> can be
 *   {@code none}, {@code owner}, or {@code all}. As a main attribute, sets a
 *   default for members without a per-entry attribute. For any <em>usage</em>
 *   that is left unspecified, no {@link java.io.File File} method will be
 *   called to change that permission, so the system's defaults will apply.
 *  </DD>
 *  <DT>_JarX_PathResolver</DT>
 *  <DD>Only recognized as a main attribute, this specifies a script that JarX
 *   will invoke for every archive member, with the following bindings in scope:
 *    <DL>
 *     <DT>properties</DT><DD>The Java system Properties object.</DD>
 *     <DT>storedPath</DT><DD>The full pathname of the member, exactly as
 *      stored in the archive.</DD>
 *     <DT>platformPath</DT><DD>The full pathname after only replacing the
 *      {@code /} separator character with the platform's {@code file.separator}
 *      if different.
 *     </DD>
 *     <DT>computedPath</DT><DD>Initially the same as {@code platformPath}.
 *      If the script stores a new value in {@code computedPath}, the member
 *      will be extracted to that full path.</DD>
 *    </DL>
 *   The script is given as the value of this attribute, using the same
 *   RFC822-ish lexical conventions the jar spec says it was "inspired by".
 *   The value must begin with a MIME type (two atoms separated by a slash,
 *   as in {@code application/javascript}, followed by at least one
 *   {@code QUOTEDSTRING}. RFC822 uses the double-quote for this purpose, and
 *   backslash to escape it when needed, which also means you must double any
 *   backslash intended for the script. Additional {@code QUOTEDSTRING}s simply
 *   append to the script. The RFC822 line-continuation rule can be exploited
 *   by supplying the script as multiple quoted strings, one per line, each
 *   indented by a space. The strings are appended with nothing in between
 *   (so, the continuation newlines do not become newlines in the script), but
 *   a {@code /} can appear between any two quoted strings to insert an
 *   explicit newline in the script. In addition to whatever comment syntax is
 *   allowed in the scripting language, RFC822 comments (marked by parentheses,
 *   and nestable) are allowed outside of the quoted strings.
 *  </DD>
 * </DL>
<<<<<<< HEAD
 *<H4>Alternative to {@code ScriptEngine} for a path resolver</H4>
 * With the removal of Nashorn in Java 15, leaving no scripting language that
 * can be assumed present in the Java runtime, a script in the manifest may
 * no longer be the simplest way to customize the resolution of path names when
 * extracting. This class has been refactored now to expose two methods,
 * {@link #prepareResolver(String) prepareResolver} and
 * {@link #resolve(String,String) resolve}, easily overridden in a subclass.
 * The value of the {@code _JarX_PathResolver} main attribute is passed to
 * {@code prepareResolver} as a string (so it can be parsed in any way useful to
 * the subclass, not necessarily as described above, or ignored), and
 * {@code resolve} is passed the stored path and platform path, and returns the
 * platform path unchanged or a replacement. A self-extracting jar with
 * resolution can be made without depending on any script engine, by placing
 * <em>two</em> classes in the jar, JarX and the subclass, and naming the
 * subclass as the jar's {@code Main-Class}. It needs a {@code main} method that
 * simply instantiates the class and calls {@code extract()}.
 *<H3>Extracting a jar</H3>
 * The command <CODE>java -jar foo.jar</CODE> is all it takes
 * to extract a jar.  The <CODE>Main-Class</CODE> entry in the manifest
 * identifies the entry point of JarX so it does not need to be specified.
 *<P>
 * JarX
 *<H3>Call to action</H3>
=======
 *<H2>Extracting a jar</H2>
 * The command <CODE>java -jar foo.jar</CODE> is all it takes
 * to extract a jar.  The <CODE>Main-Class</CODE> entry in the manifest
 * identifies the entry point of JarX so it does not need to be specified.
 * It is possible to give the jar file name as a command-line argument, which
 * was necessary under Java 1.1, though JarX no longer supports such early
 * Java versions.
 *<H2>Call to action</H2>
>>>>>>> d152704b
 * At the moment, Sun's Jar File Specification contains a mistake in the
 * description of a content type that could lead to implementations
 * that reject valid content types.  Squash this bug before it bites:
 * log on to the
 *<A HREF="http://developer.java.sun.com/developer/">Java Developer
 * Connection</A> (it's free) and cast one, two, or all three of your Bug Votes
 * for
 *<A HREF="http://developer.java.sun.com/developer/bugParade/bugs/4310708.html">
 *Bug #4310708</A>.
 *<H2>Miscellany</H2>
 * This class is a little sloppy and relatively slow, especially the Build side
 * when converting plain text files.  The idea for JarX is a natural outgrowth
 * of the Java 1.3 manifest standard and I have suggested that the functionality
 * of JarX be added into the widely available jar tools.  If Sun takes the
 * suggestion then the functionality of JarX will soon be provided by nice
 * fast optimized tools and it won't be necessary to spend a lot of time
 * polishing JarX.
 *<P>
 * Error handling is roughly nonexistent.  JarX is careful to avoid silent
 * corruption of data, even verifying that all character encoding calls are
 * successful, but makes no attempt to be graceful about errors or surprises.
 * If something doesn't work the likely result is a one line message and abrupt
 * exit, or an uncaught exception and stack trace.
 *<P>
 * The coding style is a little contrived just to arrange it so JarX.class is
 * the only file needed in the jar to make it self-extracting.  In particular
 * the JarX class is also written to serve as the class of tokens returned by
 * the structured-field-body lexer, to avoid introducing a second class.  Weird,
 * perhaps, but harmless weird.
 *@author <A HREF="mailto:chap@gjt.org">Chapman Flack</A>
 *@version $Id$
 */
public class JarX {
  /**How to treat the entry being processed: bytes, characters, lines.
   * Used only in the JarX instance created by main(). Set by classify().
   * Only the exact String instances BYTES, CHARACTERS, LINES are to be used.
   */
  protected String treatment;
  protected static final String BYTES = "bytes";
  protected static final String CHARACTERS = "characters";
  protected static final String LINES = "lines";
  /**Charset (in archive) of the entry being processed.
   * Used only in the JarX instance created by main(). Set by classify().
   */
  protected Charset archiveCharset;
  /**Charset when unpacked of the entry being processed.
   * Used only in the JarX instance created by main(). Set by classify().
   */
  protected Charset unpackedCharset;

  /**Read permission to be set on the file.
   * Only the final Strings NONE, OWNER, or ALL are to be used, or null, in
   * which case no explicit setting is made and the OS defaults apply.
   */
  protected String readPermission;
  /**Write permission to be set on the file.
   * Only the final Strings NONE, OWNER, or ALL are to be used, or null, in
   * which case no explicit setting is made and the OS defaults apply.
   */
  protected String writePermission;
  /**Execute permission to be set on the file.
   * Only the final Strings NONE, OWNER, or ALL are to be used, or null, in
   * which case no explicit setting is made and the OS defaults apply.
   */
  protected String executePermission;

  protected static final String NONE = "none";
  protected static final String OWNER = "owner";
  protected static final String ALL = "all";

  /**As for treatment, but set from main attributes (or BYTES if not present).*/
  protected String defaultTreatment = BYTES;
  /**As for archiveCharset, but set from main attributes (default UTF-8).*/
  protected Charset defaultArchiveCharset = Charset.forName( "UTF-8");
  /**As for unpackedCharset, but set from main attributes or platform default.*/
  protected Charset defaultUnpackedCharset = Charset.defaultCharset();

  /**As for readPermission but set from main attributes, null if not present.*/
  protected String defaultReadPermission;
  /**As for writePermission but set from main attributes, null if not present.*/
  protected String defaultWritePermission;
  /**As for executePermission but set from main attributes, null if not present.
   */
  protected String defaultExecutePermission;

  /**Script engine to run the name resolver script, if any.*/
  protected ScriptEngine resolverEngine;
  /**The name resolver script, if any.*/
  protected String resolverScript;

  /**Attribute name for specifying the in-archive charset.
   * The Java powers that be didn't go for
   *<A HREF="http://developer.java.sun.com/developer/bugParade/bugs/4310708.html">
   *Bug #4310708</A> so there needs to be a dedicated manifest key for this
   * (though JarX will still honor ;charset= on the Content-Type too).
   */
  public final Attributes.Name ARCHIVE_CHARSET =
    new Attributes.Name( "_JarX_CharsetInArchive");
  /**Attribute name for specifying the when-unpacked charset.
   * This was not in the original JarX; the platform default was always used,
   * and still is if this attribute is not present.
   */
  public final Attributes.Name UNPACKED_CHARSET =
    new Attributes.Name( "_JarX_CharsetWhenUnpacked");
  /**Permissions (only as supported in java.io.File for SE 6)
   * spec *(, spec) where spec is action=whom, action is read, write, or
   * execute, and whom is none, owner, or all.
   */
  public final Attributes.Name PERMISSIONS =
    new Attributes.Name( "_JarX_Permissions");
  /** Main attribute to specify a JSR223 script to control extracted names. */
  public final Attributes.Name PATHRESOLVER =
    new Attributes.Name( "_JarX_PathResolver");

  /**Main attributes saved from the manifest (which must be seen early).*/
  protected Attributes mainAttributes;

  /**Token type, when JarX objects are used to return content type tokens*/
  public short type;
  /**Token text when JarX objects are used to return content type tokens*/
  public String value;
  
  /**Token types from the structured field body lexer defined in
   *<A HREF="ftp://ftp.isi.edu/in-notes/rfc822.txt">RFC822</A>
   * as modified in
   *<A HREF="ftp://ftp.isi.edu/in-notes/rfc2045.txt">RFC2045</A>.
   * Also state numbers for the automaton in
   * {@link #structuredFieldBody(String,int) structuredFieldBody}.
   */
  public static final short ATOM = 5;
  public static final short COMMENT = 4;
  public static final short DOMAINLITERAL = 3;
  public static final short QUOTEDSTRING = 2;
  public static final short TSPECIAL = 1;
  static final short START = 0;

  /**True if this JarX object represents a token of one of the given types.
   * @param type allowable types
   * @return as titled
   */
  public boolean is( short... type) {
    for ( short t : type )
      if ( t == this.type )
        return true;
    return false;
  }

  /**True if this JarX object represents a token of one of the given types
   * and its value equals the given string.
   * @param value string value for comparison
   * @param type allowable types
   * @return as titled
   */
  public boolean holds( String value, short... type) {
    return is( type) && value.equals( this.value);
  }

  /**True if this JarX object represents a token of one of the given types
   * and its value equals the given string, case-insensitively.
   * @param value string value for comparison
   * @param type allowable types
   * @return as titled
   */
  public boolean holdsIgnoreCase( String value, short... type) {
    return is( type) && value.equalsIgnoreCase( this.value);
  }

  /**Name of the manifest file as stored in the jar*/
  public static final String manifestName = "META-INF/MANIFEST.MF";
  /**The (fixed) encoding used for manifest content*/
  public static final String manifestCode = "UTF-8";

  /**The entry point for extracting.
   *@param args argument list
   *@throws Exception if anything doesn't work, punt
   */
  public static void main( String[] args) throws Exception {
    JarX e = new JarX();
    
    if ( args.length > 0 ) {
      System.err.println( "usage: java -jar filename.jar");
      System.exit( 1);
    }

    e.extract();
  }

  /**Find the jar I was loaded from and extract all entries except my own
   * class file.
   *@throws Exception if anything doesn't work, punt
   */
  public void extract() throws Exception {
    URL jarURL =
      this.getClass().getProtectionDomain().getCodeSource().getLocation();

    InputStream is = jarURL.openStream();
    JarInputStream jis = new JarInputStream( is);
    
    Manifest mf = null;

    for ( JarEntry je;; ) {
      je = jis.getNextJarEntry();
      if ( je == null )
      	break;
      if ( null == mf ) {
        mf = jis.getManifest();
	if ( null != mf ) {
	  Attributes mainAttributes = mf.getMainAttributes();
	  setDefaults( mainAttributes);
	  if ( null != mainAttributes ) {
	    String v = mainAttributes.getValue( PATHRESOLVER);
	    if ( null != v )
	      prepareResolver( v);
	  }
	}
      }
      if ( notMe( je.getName()) )
	extract( je, jis);
      jis.closeEntry();
    }
    
    jis.close();
  }

  /** True if the passed <em>name</em> is not the in-jar name of this class or
   *  related classes that should not be extracted.
   *<p>
   * If not overridden, this method returns false only for names matching the
   * class of {@code this} or any ancestral superclass. Interfaces are not
   * considered. A subclass could apply a different policy.
   */
  public boolean notMe( String name) {
    for ( Class<?> c = getClass(); null != c; c = c.getSuperclass() )
      if ( name.equals( c.getName().replace('.', '/') + ".class") )
        return false;
    return true;
  }
  
  /**Examine the main attributes to set any defaults.
   * Includes loading the required script engine if a name resolver script
   * is given.
   * @param mainAttributes as obtained from the manifest
   */
  public void setDefaults( Attributes mainAttributes) {
    this.mainAttributes = mainAttributes;

    classify( mainAttributes, false);

    defaultTreatment = treatment;
    defaultArchiveCharset = archiveCharset;
    defaultUnpackedCharset = unpackedCharset;

    defaultReadPermission = readPermission;
    defaultWritePermission = writePermission;
    defaultExecutePermission = executePermission;
  }

  /**Prepare a resolver of pathnames, given the value of the PATHRESOLVER
   * main attribute.
   *<p>
   * If not overridden in a subclass, this method parses it as a MIME type and
   * script as described in the class comments, loads a {@code ScriptEngine}
   * for the MIME type, and saves references to the engine in
   * {@code resolverEngine} and the script in {@code resolverScript}.
   * @param v value of the _JarX_PathResolver main attribute
   * @throws Exception this implementation throws no checked exceptions, but an
   * overriding implementation may
   */
  public void prepareResolver( String v) throws Exception {
    JarX[] toks = structuredFieldBody( v, 0);
    if ( toks.length < 4
      || ! toks[0].is( ATOM)
      || ! toks[1].holds("/", TSPECIAL)
      || ! toks[2].is( ATOM)
      || ! toks[3].is( QUOTEDSTRING) ) {
      System.err.printf( "Malformed name resolver attribute: %s\n", v);
      System.exit( 1);
    }

    String mimetype = toks[0].value + "/" + toks[2].value;
    StringBuilder script = new StringBuilder( toks[3].value);
    int i = 4;
    while ( i < toks.length ) {
      if ( toks[i].holds( "/", TSPECIAL) )
        script.append( '\n');
      else if ( toks[i].is( QUOTEDSTRING) )
        script.append( toks[i].value);
      else
        break;
      ++i;
    }

    if ( i < toks.length ) {
      System.err.printf( "Malformed name resolver attribute: %s\n", v);
      System.exit( 1);
    }

    ScriptEngineManager mgr = new ScriptEngineManager();
    resolverEngine = mgr.getEngineByMimeType( mimetype);
    if ( null == resolverEngine ) {
      System.err.printf( "No script engine found for %s\n", mimetype);
      System.exit( 1);
    }
    resolverEngine.put( "properties", System.getProperties());
    resolverScript = script.toString();
  }

  /**Called with every path to be extracted; returns a possibly-corrected path.
   *<p>
   * If not overridden in a subclass, this method returns <em>s</em> unchanged
   * if no {@code resolverScript} has been set, and otherwise invokes the script
   * with {@code storedPath} bound to <em>orig</em>, {@code platformPath} and
   * {@code computedPath} both bound to <em>plat</em>, then returns the value
   * bound to {@code computedPath} when the script has returned.
   * @param orig The path as stored in the archive, always /-separated
   * @param plat The path after only replacing / with the platform separator
   * @return plat unchanged, or a corrected location for extracting the entry,
   * or null to suppress extracting the entry
   * @throws Exception this implementation may throw ScriptException, an
   * overriding implementation may throw others
   */
  public String resolve(String orig, String plat) throws Exception {
    if ( null == resolverScript )
      return plat;
    resolverEngine.put( "storedPath", orig);
    resolverEngine.put( "platformPath", plat);
    resolverEngine.put( "computedPath", plat);
    resolverEngine.eval( resolverScript);
    return (String)resolverEngine.get( "computedPath");
  }

  /**Set instance variables for text/binary and permissions treatment
   * according to the passed Attributes.
   * @param atts Usually a per-entry attribute set, but {@code classify} is
   * also called by {@code setDefaults} to parse the main attributes.
   * @param lazy In the usual case, as soon as an entry is classified as
   * non-text, {@code classify} can return without looking for charset
   * information. When called by {@code setDefaults}, however, laziness is not
   * appropriate.
   */
  public void classify( Attributes atts, boolean lazy) {
    treatment = defaultTreatment;
    archiveCharset = defaultArchiveCharset;
    unpackedCharset = defaultUnpackedCharset;

    readPermission = defaultReadPermission;
    writePermission = defaultWritePermission;
    executePermission = defaultExecutePermission;

    if ( null == atts )
      return;

    String v = atts.getValue( PERMISSIONS);
    if ( null != v ) {
      String r = null;
      String w = null;
      String x = null;
      JarX[] toks = structuredFieldBody( v, 0);
      int i = 0;
      while ( i + 2 < toks.length ) {
	if ( ! toks[i].is( ATOM) || ! toks[i+1].holds( "=", TSPECIAL) )
	  break;
	if ( ! toks[i+2].is( ATOM) )
	  break;
	String p = toks[i].value;
	String noa = toks[i+2].value;
	if ( NONE.equalsIgnoreCase( noa) )
	  noa = NONE;
	else if ( OWNER.equalsIgnoreCase( noa) )
	  noa = OWNER;
	else if ( ALL.equalsIgnoreCase( noa) )
	  noa = ALL;
	else
	  break;
	if ( "read".equalsIgnoreCase( p) && null == r )
	  r = noa;
	else if ( "write".equalsIgnoreCase( p) && null == w )
	  w = noa;
	else if ( "execute".equalsIgnoreCase( p) && null == x )
	  x = noa;
	else
	  break;
	i += 3;
	if ( i+3 < toks.length && toks[i].holds( ",", TSPECIAL) )
	  ++i;
      }

      if ( i < toks.length ) {
	System.err.printf( "Malformed permissions attribute: %s\n", v);
	System.exit( 1);
      }

      if ( null != r )
        readPermission = r;
      if ( null != w )
        writePermission = w;
      if ( null != x )
        executePermission = x;
    }

    boolean archiveCharsetFound = false;

    v = atts.getValue( Attributes.Name.CONTENT_TYPE);
    if ( null != v ) {
      JarX[] type = structuredFieldBody( v, 0);
      if ( type[0].holdsIgnoreCase( "text", ATOM)
        && type[1].holds( "/", TSPECIAL) ) {
        treatment = type[2].holdsIgnoreCase( "plain", ATOM)? LINES : CHARACTERS;
        archiveCharsetFound = archiveCharsetFromType( type);
      }
    }

    if ( BYTES == treatment && lazy )
      return;

    if ( ! archiveCharsetFound ) {
      v = atts.getValue( ARCHIVE_CHARSET);
      if ( null != v )
        archiveCharset = Charset.forName( v);
    }

    v = atts.getValue( UNPACKED_CHARSET);
    if ( null != v )
      unpackedCharset = Charset.forName( v);
  }

  /**Parse a Content-Type for any {@code charset} parameter.
   * @param type tokenized Content-Type value
   * @return true if the Content-Type specified a charset
   */
  protected boolean archiveCharsetFromType( JarX[] type) {
    String charset = null;
    int i = 3;

    while ( i < type.length ) {
      if ( ! type[i].holds( ";", TSPECIAL) )
      	break;
      if ( type[++i].holdsIgnoreCase( "charset", ATOM) ) {
	if ( ! type[++i].holds( "=", TSPECIAL) )
	  break;
	if ( ! type[++i].is( ATOM, QUOTEDSTRING) )
	  break;
	charset = type[i].value;
	break;
      }
      if ( ! type[++i].holds( "=", TSPECIAL) )
	break;
      if ( ! type[++i].is( ATOM, QUOTEDSTRING) )
	break;
      ++i;
    }

    if ( null != charset ) {
      archiveCharset = Charset.forName( charset);
      return true;
    }

    if ( i < type.length ) {
      System.err.println( "Malformed Content-Type specification!");
      System.exit( 1);
    }

    return false;
  }

  /**Extract a single entry, performing any appropriate conversion
   *@param je JarEntry for the current entry
   *@param is InputStream with the current entry content
   *@throws Exception IOException for any problem involving I/O, ScriptException
   * possible from the non-overridden path resolver, others possible in an
   * overridden implementation
   */
  public void extract( JarEntry je, InputStream is) throws Exception {
    classify( je.getAttributes(), true);

    String orig = je.getName();
    String s = orig;
    
    if ( File.separatorChar != '/' )
      s = s.replace( '/', File.separatorChar);

    s = resolve( orig, s);
    if ( null == s )
      return;

    System.err.print( s + " ");
    
    File f = new File( s);
    
    if ( je.isDirectory() ) {
      if ( f.isDirectory()  ||  f.mkdirs() )
      	System.err.println();
      else
      	System.err.println( "FAILED!");
      return;
    }
      
    OutputStream os;
    
    File tmpf;
    File d = f.getParentFile();
    if ( null == d )
      d = new File( System.getProperty( "user.dir"));
    try {
      tmpf = File.createTempFile( f.getName(), ".tmp", d);
    }
    catch ( IOException e ) {
      if ( ! d.mkdirs() )
      	throw e;
      tmpf = File.createTempFile( f.getName(), ".tmp", d);
    }

    os = new FileOutputStream( tmpf);

    if ( null != readPermission ) {
      if ( ALL == readPermission )
        tmpf.setReadable( true, false);
      else {
        tmpf.setReadable( false, false);
	if ( OWNER == readPermission )
	  tmpf.setReadable( true, true);
      }
    }

    if ( null != writePermission ) {
      if ( ALL == writePermission )
        tmpf.setWritable( true, false);
      else {
        tmpf.setWritable( false, false);
	tmpf.setWritable( true, true); /* will when done writing */
      }
    }
    
    shovel( is, os);
    
    os.close();

    if ( NONE == writePermission )
      tmpf.setWritable( false, false);

    if ( null != executePermission ) {
      if ( ALL == executePermission )
        tmpf.setExecutable( true, false);
      else {
        tmpf.setExecutable( false, false);
	if ( OWNER == executePermission )
	  tmpf.setExecutable( true, true);
      }
    }

    if ( ! tmpf.renameTo( f) ) {
      if ( ! f.delete()  ||  ! tmpf.renameTo( f) )
        System.err.println( "RENAME FAILED!");
    }
  }

  /**Copy content from an input to an output stream until end.
   * Whether the content is shoveled as bytes, characters, or lines will be
   * determined by instance variables that have been set by calling
   * {@link #classify(Attributes,boolean) classify} before calling this method.
   *@param is source of input
   *@param os destination for output
   *@throws IOException for any problem involving I/O
   */
  public void shovel( InputStream is, OutputStream os) throws IOException {
    if ( BYTES == treatment )
      shovelBytes( is, os);
    else
      shovelText( is, os);
  }
  
  /**Copy <EM>bytes</EM> from an input to an output stream until end.
   * No character encoding or newline conversion applies.
   *@param is source of input
   *@param os destination for output
   *@throws IOException for any problem involving I/O
   */
  public static void shovelBytes( InputStream is, OutputStream os)
  throws IOException {
    byte[] buf = new byte [ 1024 ];
    int got;
    
    for ( ;; ) {
      got = is.read( buf, 0, buf.length);
      if ( got == -1 )
      	break;
      os.write( buf, 0, got);
    }
    System.err.println( "as bytes");
  }

  /**Copy <EM>text</EM> from an input to an output stream until end.
   * Determines the encoding transformation to use (based on the
   * <CODE>charset</CODE> content-type parameter) and whether to copy as
   * lines (with newline conversion) or unmolested characters.
   * <CODE>text/plain</CODE> is copied as lines, all other text subtypes
   * as characters.
   *@param is source of input
   *@param os destination of output
   *@throws IOException for any problem involving I/O
   */
  public void
  shovelText( InputStream is, OutputStream os)
  throws IOException {
    if ( LINES == treatment )
      shovelLines( is, os);
    else
      shovelChars( is, os);
  }

  /**Copy <EM>lines</EM> of text from an input from an output stream, applying
   * the specified character encoding and translating newlines.
   * This method handles the extracting case, where the named encoding is
   * associated with the input stream (jar) and the platform default encoding
   * with the output (local file), and the local line.separator is used to
   * separate lines on the output.
   * Overridden in
   * {@link JarX.Build#shovelLines(InputStream,OutputStream) build} to do
   * the reverse when building a jar.
   * To avoid silent corruption of data, this method verifies that all
   * characters from the jar are successfully converted to the local platform's
   * encoding.
   *@param is the source of input
   *@param os destination for output
   *@throws IOException for any problem involving I/O
   */
  public void
  shovelLines( InputStream is, OutputStream os)
  throws IOException {
    InputStreamReader isr =
      new InputStreamReader( is, archiveCharset.newDecoder());
    BufferedReader br = new BufferedReader( isr);
    OutputStreamWriter osw =
      new OutputStreamWriter( os, unpackedCharset.newEncoder());
    BufferedWriter bw = new BufferedWriter( osw);
    
    String s;
    
    for ( ;; ) {
      s = br.readLine();
      if ( s == null )
      	break;
      bw.write( s);
      bw.newLine();
    }
    bw.flush();
    osw.flush();
    
    System.err.printf( "as lines (%s)\n", describeTranscoding(isr, osw));
  }
  
  /**Copy <EM>characters</EM> of text from an input from an output stream,
   * applying the specified character encoding but not translating newlines.
   * This method handles the extracting case, where the named encoding is
   * associated with the input stream (jar) and the platform default encoding
   * with the output (local file).
   * Overridden in
   * {@link Build#shovelChars(InputStream,OutputStream) build} to do
   * the reverse when building a jar.
   * To avoid silent corruption of data, this method verifies that all
   * characters from the jar are successfully converted to the local platform's
   * encoding.
   *@param is the source of input
   *@param os destination for output
   *@throws IOException for any problem involving I/O
   */
  public void
  shovelChars( InputStream is, OutputStream os)
  throws IOException {
    InputStreamReader isr =
      new InputStreamReader( is, archiveCharset.newDecoder());
    OutputStreamWriter osw =
      new OutputStreamWriter( os, unpackedCharset.newEncoder());
    char[] c = new char [ 1024 ];
    int got;
    
    for ( ;; ) {
      got = isr.read( c, 0, c.length);
      if ( got == -1 )
      	break;
      osw.write( c, 0, got);
    }
    osw.flush();
    System.err.printf( "as characters (%s)\n", describeTranscoding(isr, osw));
  }

  public String describeTranscoding(
    InputStreamReader isr, OutputStreamWriter osw) {
    String ie = isr.getEncoding();
    String oe = osw.getEncoding();
    if ( ie.equals( oe) )
      return ie;
    return ie + " -> " + oe;
  }
  
  /**Public constructor for an application using JarX to unpack jars.*/
  public JarX() { }
  /**Constructor for JarX objects used as tokens returned by the lexer.
   *@param t the type of this token
   *@param v the corresponding text (with delimiters removed and backslashes
   * resolved for quoted strings, domain text, and comments)
   */
  protected JarX( short t, String v) { type = t; value = v; }

  /**Lexical analyzer for structured field bodies as described in
   *<A HREF="ftp://ftp.isi.edu/in-notes/rfc822.txt">RFC822</A>
   * and modified in
   *<A HREF="ftp://ftp.isi.edu/in-notes/rfc2045.txt">RFC2045</A>.
   * Comments are processed and stored in tokens that are, at the last
   * minute, excluded from the returned token list; only two lines would need
   * to be changed to use this lexer in an application that wanted comments
   * returned.
   *@param field a header field
   *@param off offset to the start of the structured field body
   * (skip the field name and colon)
   *@return An array of {@link #JarX(short,String) tokens} with any
   * COMMENT tokens (for JarX purposes) excluded
   */
  public static JarX[] structuredFieldBody( String field, int off) {
    char[] buf = new char [ field.length() - off ];
    field.getChars( off, off + buf.length, buf, 0);
    int beg = 0, end = -1, la;
    int commentDepth = 0;
    short state = START;
    short lastState = state;
    boolean bashed = false;
    ArrayList<JarX> v = new ArrayList<JarX>();
    
    dfa: for ( la = 0; la < buf.length; ) {
      
      if ( end >= beg ) {
      	if ( lastState != COMMENT )
	  v.add(new JarX( lastState, new String( buf, beg, end-beg)));
	end = -1;
      }
      lastState = state;
      
      switch ( state ) {
      	case START:
	  switch ( buf[la] ) {
	    case '"': beg = ++la; state = QUOTEDSTRING; continue dfa;
	    case '[': beg = ++la; state = DOMAINLITERAL; continue dfa;
	    case '(': beg = ++la; state = COMMENT; continue dfa;
	    case '/': case '?': case '=': case ')': case '<': case '>':
	    case '@': case ',': case ';': case ':': case '\\':  case ']':
	      state = TSPECIAL; continue dfa;
	    case ' ': case '\u0009': ++la; continue dfa;
	    default: beg = la++; state = ATOM; continue dfa;
	  }
	case TSPECIAL:
	  beg = la;
	  end = ++la;
	  state = START;
	  continue dfa;
	case QUOTEDSTRING:
	  for ( end = beg; la < buf.length; ++la ) {
	    if ( bashed )
	      bashed = false;
	    else if ( buf [ la ] == '\\' ) {
	      bashed = true;
	      continue;
	    }
	    else if ( buf [ la ] == '"' ) {
	      ++la;
	      state = START;
	      continue dfa;
	    }
	    buf [ end++ ] = buf [ la ];
	  }
	  break dfa;
	case DOMAINLITERAL:
	  for ( end = beg; la < buf.length; ++la ) {
	    if ( bashed )
	      bashed = false;
	    else if ( buf [ la ] == '\\' ) {
	      bashed = true;
	      continue;
	    }
	    else if ( buf [ la ] == ']' ) {
	      ++la;
	      state = START;
	      continue dfa;
	    }
	    buf [ end++ ] = buf [ la ];
	  }
	  break dfa;
	case COMMENT:
	  ++commentDepth;
	  for ( end = beg; la < buf.length; ++la ) {
	    if ( bashed )
	      bashed = false;
	    else if ( buf [ la ] == '\\' ) {
	      bashed = true;
	      continue;
	    }
	    else if ( buf [ la ] == ')' && 0 == --commentDepth ) {
	      ++la;
	      state = START;
	      continue dfa;
	    }
	    else if ( buf [ la ] == '(' )
	      ++commentDepth;
	    buf [ end++ ] = buf [ la ];
	  }
	  break dfa;
	case ATOM:
	  for ( end = la; la < buf.length; ++la ) {
	    if ( buf [ la ] <= ' ' ) {
	      state = START;
	      continue dfa;
	    }
	    switch ( buf [ la ] ) {
	      case '/': case '?': case '=':
	      case '(': case ')': case  '<': case '>': case '@':
	      case ',': case ';': case '\\': case '"':
	      case '[': case ']': state = START; continue dfa;
	      default: ++end;
	    }
	  }
	  state = START;
	  break dfa;
      }
    }
    if ( state != START )
      System.err.println( "Warning: incomplete qstring, dtext, or comment");
    if ( end >= beg )
      if ( lastState != COMMENT )
	v.add(new JarX( lastState, new String( buf, beg, end-beg)));
    return v.toArray( new JarX [ v.size() ]);
  }

  /**Subclass of JarX containing the code needed to build jars.  This class
   * is not needed for extracting and this class
   * file does not need to be included in a self-extracting jar.
   */
  public static class Build extends JarX {
    
    /**Entry point for building a jar.
     * Names of all files to be put in the jar (except the manifest itself)
     * are taken from the manifest.
     *@param args two command line arguments: 1) the name of the jar file
     * to create; 2) the name of the manifest file.
     *@throws Exception if anything goes wrong, punt
     */
    public static void main( String[] args) throws Exception {
      if ( args.length != 2 ) {
      	System.err.println( "usage: JarX.Build jarfile manifest");
	System.exit( 1);
      }
      new Build().build( args[0], args[1]);
    }
    
    /**Names of files to include, in order of appearance in the manifest*/
    ArrayList<String> names = new ArrayList<String>();
    /**Attribute sections of those files, null if not specified*/
    ArrayList<Attributes> sections = new ArrayList<Attributes>();
    
    /**Method to be used by an application using this class to build a jar.
     *@param jarFile name of jar file to be created
     *@param manif name of an existing manifest file containing the names
     * of files to include in the jar. File names in the manifest obey zip
     * conventions with the forward slash / as the path operator, which may
     * differ from the local platform convention.
     *@throws Exception if anything doesn't work, punt
     */
    public void build( String jarFile, String manif) throws Exception {
      FileOutputStream fos = new FileOutputStream( jarFile);
      ZipOutputStream zos = new ZipOutputStream( fos);
      FileInputStream is = new FileInputStream( manif);
      ZipEntry ze;
      File f;
      
      this.manifest( is);
      is.close();
      
      System.err.print( manifestName + " ");
      is = new FileInputStream( manif);
      ze = new ZipEntry( manifestName);
      zos.putNextEntry( ze);
      classify( null, true);
      archiveCharset = Charset.forName( manifestCode);
      this.shovelLines( is, zos);
      is.close();
      zos.closeEntry();
      
      String[] n = new String [ names.size() ];
      Attributes[] t = new Attributes[ sections.size() ];
      
      names.toArray( n);
      sections.toArray( t);
      
      for ( int i = 0; i < n.length; ++i ) {
      	if ( n[i].equals( manifestName) )
	  continue;
	System.err.print( n[i] + " ");
	ze = new ZipEntry( n[i]);
	f = new File( File.separatorChar == '/' ? n[i] :
	              n[i].replace( '/', File.separatorChar));
	ze.setTime( f.lastModified());
	zos.putNextEntry( ze);
	if ( ze.isDirectory() ) {
	  System.err.println();
	}
	else if ( f.isDirectory() ) {
	  System.err.println( "DIRECTORY! add / in manifest.");
	  System.exit( 1);
	}
	else {
	  is = new FileInputStream( f);
	  classify( t[i], true);
	  if ( BYTES == treatment )
	    this.shovelBytes( is, zos);
	  else
	    this.shovelText( is, zos);
	  is.close();
	}
	zos.closeEntry();
      }
      
      zos.close();
    }

    /**Overridden to
     * save name-to-type mappings in Lists instead of the Map, to
     * preserve the order of names in the manifest.
     */
    void store( String name, Attributes atts) {
      names.add( name);
      sections.add( atts);
    }

    /**Overridden to apply the archive encoding to the output stream (jar
     * entry), the unpacked encoding to the input stream (local file), and use
     * the RFC2046-required CRLF line separator on the output.
     *@param is source of input (local file)
     *@param os destination of output (jar entry)
     */
    public void
    shovelLines( InputStream is, OutputStream os)
    throws IOException {
      InputStreamReader isr =
        new InputStreamReader( is, unpackedCharset.newDecoder());
      BufferedReader br = new BufferedReader( isr);
      OutputStreamWriter osw =
        new OutputStreamWriter( os, archiveCharset.newEncoder());
      BufferedWriter bw = new BufferedWriter( osw);

      String crlf = "\r\n";

      String s;
 
      for ( ;; ) {
    	s = br.readLine();
    	if ( s == null )
    	  break;
	bw.write( s);
	bw.write( crlf);
      }
      bw.flush();
      osw.flush();
 
      System.err.printf( "as lines (%s)\n", describeTranscoding(isr, osw));
    }
  
    /**Overridden to apply the archive encoding to the output stream (jar entry)
     * and the unpacked encoding to the input stream (local file).
     *@param is source of input (local file)
     *@param os destination of output (jar entry)
     */
    public void
    shovelChars( InputStream is, OutputStream os)
    throws IOException {
      InputStreamReader isr =
        new InputStreamReader( is, unpackedCharset.newDecoder());
      OutputStreamWriter osw =
        new OutputStreamWriter( os, archiveCharset.newEncoder());
      char[] c = new char [ 1024 ];
      int got;

      for ( ;; ) {
	got = isr.read( c, 0, c.length);
	if ( got == -1 )
      	  break;
	osw.write( c, 0, got);
      }
      osw.flush();

      System.err.printf( "as characters (%s)\n", describeTranscoding(isr, osw));
    }

    /**Read the manifest and build lists of file names and Attributes objects.
     * This was originally here because JarX wanted to support Java 1.1, which
     * lacked java.util.jar. The reason it is still here (in Build only) is that
     * the java.util.jar.Manifest implementation doesn't preserve the order of
     * manifest sections, while it is nice to build the jar in the specified
     * order.
     *@param is an input stream already open on the manifest
     *@throws IOException if unable to read the manifest
     */
    public void manifest( InputStream is)
    throws IOException {
      InputStreamReader isr;
      Charset enc = Charset.forName(manifestCode);
      isr = new InputStreamReader( is, enc.newDecoder());
      BufferedReader br = new BufferedReader( isr);

      while ( section( br) ); /* */
    }

    /**Process one manifest section, adding a dictionary entry if the section
     * contains both a <CODE>Name:</CODE> and a <CODE>Content-Type</CODE>
     * attribute.
     *@param r BufferedReader already open on the manifest
     *@return true if there is another section to read, false if the end of the
     * manifest has been reached
     *@throws IOException if the manifest can't be read
     */
    public boolean section( BufferedReader r)
    throws IOException {
      String field;
      String front;
      String name = null;
      Attributes atts = new Attributes();
      boolean gotany = false;

      for ( ;; ) {
        field = header( r);
        if ( field == null  ||  0 == field.length() )
          break;
        gotany = true;
	int i = field.indexOf( ": ");
	if ( i < 1 ) {
	  System.err.printf( "Malformed line in manifest: %s\n", field);
	  System.exit( 1);
	}
	front = field.substring(0, i);
	field = field.substring(i+2);
        if ( front.equalsIgnoreCase( "Name") ) {
          if ( name == null )
            name = field;
          else
            System.err.println(
              "Warning: name attribute repeated within a section, ignored.");
          continue;
	}
	atts.putValue( front, field);
      }

      if ( ! gotany )
        return null != field;

      if ( null == name ) {
        if ( null != mainAttributes ) {
	  System.err.println(
	    "Main attributes followed by another nameless section");
	  System.exit( 1);
	}
	setDefaults( atts);
      }
      else
        store( name, atts);

      return null != field;
    }

    /**Buffer used between calls to {@link #header(BufferedReader) header}.*/
    String nextManifestLine = null;

    /**Return one header line (complete after RFC822 continuation unfolding).
     * <strong>Note:</strong> The Jar specification says it is "inspired by"
     * RFC822, but the folding rule <strong>differs</strong>. RFC822 allows
     * "linear whitespace" (i.e. space or tab) to start the continuation line,
     * and the LWSP <em>remains in the line</em> (RFC822 lines are only supposed
     * to be folded at places LWSP can appear). A jar manifest line continuation
     * can only begin with a space, and the space is <em>eaten</em>; Java's
     * manifest writer can arbitrarily fold in the middle of anything.
     *@param r BufferedReader to read from
     *@return the line read, or null at end of input
     *@throws IOException if the input cannot be read
     */
    public String header( BufferedReader r) throws IOException {
      if ( nextManifestLine == null )
        nextManifestLine = r.readLine();

      String line = nextManifestLine;

      for  ( ;; ) {
        nextManifestLine = r.readLine();
        if ( nextManifestLine == null
          || ! nextManifestLine.startsWith( " ") )
          break;
        line += nextManifestLine.substring(1);
      }

      return line;
    }
  }
}<|MERGE_RESOLUTION|>--- conflicted
+++ resolved
@@ -221,8 +221,7 @@
  *   and nestable) are allowed outside of the quoted strings.
  *  </DD>
  * </DL>
-<<<<<<< HEAD
- *<H4>Alternative to {@code ScriptEngine} for a path resolver</H4>
+ *<H3>Alternative to {@code ScriptEngine} for a path resolver</H3>
  * With the removal of Nashorn in Java 15, leaving no scripting language that
  * can be assumed present in the Java runtime, a script in the manifest may
  * no longer be the simplest way to customize the resolution of path names when
@@ -238,23 +237,11 @@
  * <em>two</em> classes in the jar, JarX and the subclass, and naming the
  * subclass as the jar's {@code Main-Class}. It needs a {@code main} method that
  * simply instantiates the class and calls {@code extract()}.
- *<H3>Extracting a jar</H3>
- * The command <CODE>java -jar foo.jar</CODE> is all it takes
- * to extract a jar.  The <CODE>Main-Class</CODE> entry in the manifest
- * identifies the entry point of JarX so it does not need to be specified.
- *<P>
- * JarX
- *<H3>Call to action</H3>
-=======
  *<H2>Extracting a jar</H2>
  * The command <CODE>java -jar foo.jar</CODE> is all it takes
  * to extract a jar.  The <CODE>Main-Class</CODE> entry in the manifest
  * identifies the entry point of JarX so it does not need to be specified.
- * It is possible to give the jar file name as a command-line argument, which
- * was necessary under Java 1.1, though JarX no longer supports such early
- * Java versions.
  *<H2>Call to action</H2>
->>>>>>> d152704b
  * At the moment, Sun's Jar File Specification contains a mistake in the
  * description of a content type that could lead to implementations
  * that reject valid content types.  Squash this bug before it bites:
