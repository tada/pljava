--- conflicted
+++ resolved
@@ -74,44 +74,16 @@
 	 */
 	static Properties s_properties;
 
-	/**
-<<<<<<< HEAD
-=======
-	 * The Java charset corresponding to the server encoding, or null if none
-	 * such was found. Put here by InstallHelper via package access at startup.
-	 */
-	static Charset s_serverCharset;
-
 	@Override
 	public Properties frozenSystemProperties()
 	{
 		return m_properties;
 	}
 
-	/**
-	 * A static method (not part of the API-exposed Session interface) by which
-	 * pljava implementation classes can get hold of the server charset without
-	 * the indirection of getting a Session instance. If there turns out to be
-	 * demand for client code to obtain it through the API, an interface method
-	 * {@code serverCharset} can easily be added later.
-	 * @return The Java Charset corresponding to the server's encoding, or null
-	 * if no matching Java charset was found. That can happen if a corresponding
-	 * Java charset really does exist but is not successfully found using the
-	 * name reported by PostgreSQL. That can be worked around by giving the
-	 * right name explicitly as the system property
-	 * {@code org.postgresql.server.encoding} in {@code pljava.vmoptions} for
-	 * the affected database (or cluster-wide, if the same encoding is used).
-	 */
-	public static Charset implServerCharset()
-	{
-		return s_serverCharset;
-	}
-
 	@SuppressWarnings("removal")
 	private final TransactionalMap m_attributes = new TransactionalMap(new HashMap());
 
 	/**
->>>>>>> b68b84fb
 	 * Adds the specified listener to the list of listeners that will
 	 * receive transactional events.
 	 */
