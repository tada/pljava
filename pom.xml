<project xmlns="http://maven.apache.org/POM/4.0.0" xmlns:xsi="http://www.w3.org/2001/XMLSchema-instance"
	xsi:schemaLocation="http://maven.apache.org/POM/4.0.0 http://maven.apache.org/xsd/maven-4.0.0.xsd">
	<modelVersion>4.0.0</modelVersion>
	<groupId>org.postgresql</groupId>
	<artifactId>pljava.app</artifactId>
<<<<<<< HEAD
	<version>1.6.0-SNAPSHOT</version>
=======
	<version>1.5.5-SNAPSHOT</version>
>>>>>>> 74ef97f0
	<packaging>pom</packaging>
	<name>PostgreSQL PL/Java</name>
	<url>https://tada.github.io/pljava/</url>
	<description>Java stored procedures for PostgreSQL</description>
	<properties>
		<project.build.sourceEncoding>UTF-8</project.build.sourceEncoding>
	</properties>

	<organization>
		<name>Tada AB</name>
		<url>http://tada.se/eng/</url>
	</organization>

	<inceptionYear>2003</inceptionYear>

	<licenses>
		<license>
			<name>BSD 3-clause</name>
			<comments>A business-friendly OSD-conformant license</comments>
		</license>
	</licenses>

	<issueManagement>
		<system>Github</system>
		<url>https://github.com/tada/pljava/issues</url>
	</issueManagement>

	<mailingLists>
		<mailingList>
			<name>Mailing list for PL/Java users and developers</name>
			<post>pljava-dev@lists.pgfoundry.org</post>
			<archive>http://lists.pgfoundry.org/pipermail/pljava-dev/</archive>
			<otherArchives>
				<otherArchive>http://news.gmane.org/gmane.comp.db.postgresql.pljava</otherArchive>
			</otherArchives>
		</mailingList>
	</mailingLists>

	<scm>
		<connection>scm:git:https://github.com/tada/pljava.git</connection>
		<developerConnection>scm:git:ssh://git@github.com/tada/pljava.git</developerConnection>
		<url>https://github.com/tada/pljava/tree/master/</url>
	</scm>

	<modules>
		<module>pljava-api</module>
		<module>pljava</module>
		<module>pljava-so</module>
		<module>pljava-ant</module>
		<module>pljava-examples</module>
		<module>pljava-packaging</module>
	</modules>

	<distributionManagement>
		<site>
			<id>site.pljava.tada.se</id>
			<name>PL/Java Developer Info</name>
			<url>github:http://tada.github.io/pljava/</url>
		</site>
	</distributionManagement>

	<profiles>
		<profile>
			<id>srctgt7</id>
			<activation>
				<jdk>[1.7,9)</jdk>
			</activation>
			<build>
				<plugins>
					<plugin>
						<groupId>org.apache.maven.plugins</groupId>
						<artifactId>maven-compiler-plugin</artifactId>
						<version>2.5.1</version>
						<configuration>
<<<<<<< HEAD
							<source>1.7</source>
							<target>1.7</target>
=======
							<source>1.6</source>
							<target>1.6</target>
						</configuration>
					</plugin>
				</plugins>
			</build>
			<properties>
				<version.javadoc.plugin>2.10.3</version.javadoc.plugin>
			</properties>
		</profile>
		<profile>
			<id>release6</id>
			<activation>
				<jdk>[9,12)</jdk>
			</activation>
			<build>
				<plugins>
					<plugin>
						<groupId>org.apache.maven.plugins</groupId>
						<artifactId>maven-compiler-plugin</artifactId>
						<version>3.8.1</version>
						<configuration>
							<release>6</release>
>>>>>>> 74ef97f0
						</configuration>
					</plugin>
				</plugins>
			</build>
			<properties>
				<version.javadoc.plugin>3.1.1</version.javadoc.plugin>
			</properties>
		</profile>
		<profile>
			<id>release7</id>
			<activation>
				<jdk>[9,)</jdk>
			</activation>
			<build>
				<plugins>
					<plugin>
						<groupId>org.apache.maven.plugins</groupId>
						<artifactId>maven-compiler-plugin</artifactId>
						<version>3.8.1</version>
						<configuration>
							<release>7</release>
						</configuration>
					</plugin>
				</plugins>
			</build>
			<properties>
				<version.javadoc.plugin>3.1.1</version.javadoc.plugin>
			</properties>
		</profile>
	</profiles>

	<dependencies>
		<dependency>
			<groupId>junit</groupId>
			<artifactId>junit</artifactId>
			<version>4.12</version>
			<scope>test</scope>
		</dependency>
	</dependencies>

	<build>
		<pluginManagement>
			<plugins>
				<plugin>
					<groupId>org.apache.maven.plugins</groupId>
					<artifactId>maven-install-plugin</artifactId>
					<version>2.5.2</version><!-- later versions are Java 7+ -->
				</plugin>
				<plugin>
					<groupId>org.apache.maven.plugins</groupId>
					<artifactId>maven-resources-plugin</artifactId>
					<version>3.0.1</version><!-- later versions are Java 7+ -->
				</plugin>
			</plugins>
		</pluginManagement>
		<plugins>
			<plugin>
				<groupId>org.apache.maven.plugins</groupId>
				<artifactId>maven-compiler-plugin</artifactId>
				<configuration>
					<encoding>${project.build.sourceEncoding}</encoding>
				</configuration>
			</plugin>
			<plugin>
				<groupId>org.apache.maven.plugins</groupId>
				<artifactId>maven-jar-plugin</artifactId>
				<version>3.0.2</version>
			</plugin>
			<plugin>
				<groupId>org.apache.maven.plugins</groupId>
				<artifactId>maven-site-plugin</artifactId>
				<version>3.4</version>
				<dependencies>
					<dependency>
						<groupId>org.apache.maven.doxia</groupId>
						<artifactId>doxia-module-markdown</artifactId>
						<version>1.6</version>
					</dependency>
					<dependency>
						<groupId>net.trajano.wagon</groupId>
						<artifactId>wagon-git</artifactId>
						<version>2.0.4</version>
					</dependency>
				</dependencies>
				<configuration>
					<relativizeDecorationLinks>false</relativizeDecorationLinks>
				</configuration>
				<executions>
					<execution>
						<id>attach-descriptor</id>
						<goals>
							<goal>attach-descriptor</goal>
						</goals>
					</execution>
				</executions>
			</plugin>
		</plugins>
	</build>
	<reporting>
		<plugins>
			<plugin>
				<groupId>org.apache.maven.plugins</groupId>
				<artifactId>maven-project-info-reports-plugin</artifactId>
				<version>2.8</version>
			</plugin>
			<plugin>
				<groupId>org.apache.maven.plugins</groupId>
				<artifactId>maven-javadoc-plugin</artifactId>
				<version>${version.javadoc.plugin}</version>
				<reportSets>
					<reportSet>
						<reports>
							<report>javadoc-no-fork</report>
						</reports>
					</reportSet>
				</reportSets>
			</plugin>
		</plugins>
	</reporting>
</project><|MERGE_RESOLUTION|>--- conflicted
+++ resolved
@@ -3,11 +3,7 @@
 	<modelVersion>4.0.0</modelVersion>
 	<groupId>org.postgresql</groupId>
 	<artifactId>pljava.app</artifactId>
-<<<<<<< HEAD
 	<version>1.6.0-SNAPSHOT</version>
-=======
-	<version>1.5.5-SNAPSHOT</version>
->>>>>>> 74ef97f0
 	<packaging>pom</packaging>
 	<name>PostgreSQL PL/Java</name>
 	<url>https://tada.github.io/pljava/</url>
@@ -82,41 +78,12 @@
 						<artifactId>maven-compiler-plugin</artifactId>
 						<version>2.5.1</version>
 						<configuration>
-<<<<<<< HEAD
 							<source>1.7</source>
 							<target>1.7</target>
-=======
-							<source>1.6</source>
-							<target>1.6</target>
 						</configuration>
 					</plugin>
 				</plugins>
 			</build>
-			<properties>
-				<version.javadoc.plugin>2.10.3</version.javadoc.plugin>
-			</properties>
-		</profile>
-		<profile>
-			<id>release6</id>
-			<activation>
-				<jdk>[9,12)</jdk>
-			</activation>
-			<build>
-				<plugins>
-					<plugin>
-						<groupId>org.apache.maven.plugins</groupId>
-						<artifactId>maven-compiler-plugin</artifactId>
-						<version>3.8.1</version>
-						<configuration>
-							<release>6</release>
->>>>>>> 74ef97f0
-						</configuration>
-					</plugin>
-				</plugins>
-			</build>
-			<properties>
-				<version.javadoc.plugin>3.1.1</version.javadoc.plugin>
-			</properties>
 		</profile>
 		<profile>
 			<id>release7</id>
@@ -135,9 +102,6 @@
 					</plugin>
 				</plugins>
 			</build>
-			<properties>
-				<version.javadoc.plugin>3.1.1</version.javadoc.plugin>
-			</properties>
 		</profile>
 	</profiles>
 
@@ -218,7 +182,7 @@
 			<plugin>
 				<groupId>org.apache.maven.plugins</groupId>
 				<artifactId>maven-javadoc-plugin</artifactId>
-				<version>${version.javadoc.plugin}</version>
+				<version>3.1.1</version>
 				<reportSets>
 					<reportSet>
 						<reports>
